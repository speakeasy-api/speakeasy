--- conflicted
+++ resolved
@@ -397,23 +397,14 @@
 func configurePublishing(ctx context.Context, flags ConfigureGithubFlags) error {
 	logger := log.From(ctx)
 
-<<<<<<< HEAD
-	currentWorkingDir, err := os.Getwd()
-=======
 	rootDir, err := os.Getwd()
->>>>>>> 25f41b0b
 	if err != nil {
 		return err
 	}
 
-<<<<<<< HEAD
-	var workflowFileDir string
-	workflowFile, _, _ := workflow.Load(currentWorkingDir)
-=======
 	actionWorkingDir := getActionWorkingDirectoryFromFlag(rootDir, flags)
 
 	workflowFile, workflowFilePath, _ := workflow.Load(filepath.Join(rootDir, actionWorkingDir))
->>>>>>> 25f41b0b
 	if workflowFile == nil {
 		return renderAndPrintWorkflowNotFound("publishing", logger)
 	}
@@ -456,16 +447,7 @@
 	var publishPaths, generationWorkflowFilePaths []string
 
 	for _, name := range chosenTargets {
-<<<<<<< HEAD
-		generationWorkflow, generationWorkflowFilePath, newPaths, err := writePublishingFile(workflowFile, workflowFile.Targets[name], name, currentWorkingDir, workflowFileDir)
-=======
-		// If the repo contains only one target we don't need to specify the target name in the file name
-		filenameAddendum := &name
-		if len(workflowFile.Targets) == 1 {
-			filenameAddendum = nil
-		}
-		generationWorkflow, generationWorkflowFilePath, newPaths, err := writePublishingFile(workflowFile.Targets[name], rootDir, actionWorkingDir, filenameAddendum)
->>>>>>> 25f41b0b
+		generationWorkflow, generationWorkflowFilePath, newPaths, err := writePublishingFile(workflowFile, workflowFile.Targets[name], name, rootDir, actionWorkingDir)
 		if err != nil {
 			return err
 		}
@@ -479,20 +461,12 @@
 		generationWorkflowFilePaths = append(generationWorkflowFilePaths, generationWorkflowFilePath)
 	}
 
-<<<<<<< HEAD
-	if err := workflow.Save(filepath.Join(currentWorkingDir, workflowFileDir), workflowFile); err != nil {
-=======
 	if err := workflow.Save(filepath.Join(rootDir, actionWorkingDir), workflowFile); err != nil {
->>>>>>> 25f41b0b
 		return errors.Wrapf(err, "failed to save workflow file")
 	}
 
 	var remoteURL string
-<<<<<<< HEAD
-	if repo := prompts.FindGithubRepository(currentWorkingDir); repo != nil {
-=======
 	if repo := prompts.FindGithubRepository(rootDir); repo != nil {
->>>>>>> 25f41b0b
 		remoteURL = prompts.ParseGithubRemoteURL(repo)
 	}
 
@@ -501,19 +475,11 @@
 		secretPath = fmt.Sprintf("%s/settings/secrets/actions", remoteURL)
 	}
 
-<<<<<<< HEAD
 	actionPath := actionsPath
 	if remoteURL != "" {
 		actionPath = fmt.Sprintf("%s/actions", remoteURL)
 	}
 
-	_, workflowFilePath, err := workflow.Load(filepath.Join(currentWorkingDir, workflowFileDir))
-	if err != nil {
-		return errors.Wrapf(err, "failed to load workflow file")
-	}
-
-=======
->>>>>>> 25f41b0b
 	status := []string{
 		fmt.Sprintf("Speakeasy workflow written to - %s", workflowFilePath),
 	}
