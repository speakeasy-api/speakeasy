package cmd

import (
	"fmt"
<<<<<<< HEAD
	"github.com/speakeasy-api/openapi-overlay/pkg/overlay"
	"github.com/speakeasy-api/speakeasy/internal/utils"
	"gopkg.in/yaml.v3"
=======
>>>>>>> 564145ea
	"os"

	"github.com/spf13/cobra"

	"github.com/speakeasy-api/speakeasy/internal/overlay"
)

var overlayCmd = &cobra.Command{
	Use:   "overlay",
	Short: "Work with OpenAPI Overlays",
}

var overlayValidateCmd = &cobra.Command{
<<<<<<< HEAD
	Use:     "validate",
	Short:   "Given an overlay, it will state whether it appears to be valid according to the OpenAPI Overlay specification",
	Args:    cobra.NoArgs,
	PreRunE: utils.GetMissingFlagsPreRun,
	RunE:    RunValidateOverlay,
}

var overlayCompareCmd = &cobra.Command{
	Use:     "compare",
	Short:   "Given two specs, it will output an overlay that describes the differences between them",
	Args:    cobra.NoArgs,
	PreRunE: utils.GetMissingFlagsPreRun,
	RunE:    RunCompare,
}

var overlayApplyCmd = &cobra.Command{
	Use:     "apply",
	Short:   "Given an overlay, it will construct a new specification by extending a specification and applying the overlay, and output it to stdout.",
	Args:    cobra.NoArgs,
	PreRunE: utils.GetMissingFlagsPreRun,
	RunE:    RunApply,
=======
	Use:   "validate",
	Short: "Given an overlay, it will state whether it appears to be valid according to the OpenAPI Overlay specification",
	Args:  cobra.NoArgs,
	RunE:  runValidateOverlay,
}

var overlayCompareCmd = &cobra.Command{
	Use:   "compare",
	Short: "Given two specs, it will output an overlay that describes the differences between them",
	Args:  cobra.NoArgs,
	RunE:  runCompare,
}

var overlayApplyCmd = &cobra.Command{
	Use:   "apply",
	Short: "Given an overlay, it will construct a new specification by extending a specification and applying the overlay, and output it to stdout.",
	Args:  cobra.NoArgs,
	RunE:  runApply,
>>>>>>> 564145ea
}

func overlayInit() {
	overlayCmd.AddCommand(overlayValidateCmd)
	overlayCmd.AddCommand(overlayCompareCmd)
	overlayCmd.AddCommand(overlayApplyCmd)

	overlayValidateCmd.Flags().StringP("overlay", "o", "", "overlay file to validate")
	overlayValidateCmd.MarkFlagRequired("overlay")

	overlayCompareCmd.Flags().StringSliceP("schemas", "s", []string{}, "schemas to compare and generate overlay from")
	overlayCompareCmd.MarkFlagRequired("schemas")

	overlayApplyCmd.Flags().StringP("overlay", "o", "", "overlay file to apply")
	overlayApplyCmd.MarkFlagRequired("overlay")
	overlayApplyCmd.Flags().StringP("schema", "s", "", "schema to extend (optional)")

	rootCmd.AddCommand(overlayCmd)
}

func runValidateOverlay(c *cobra.Command, args []string) error {
	overlayFile, err := c.Flags().GetString("overlay")
	if err != nil {
		return err
	}

	if err := overlay.Validate(overlayFile); err != nil {
		return err
	}

	fmt.Printf("Overlay file %q is valid.\n", overlayFile)
	return nil
}

func runCompare(c *cobra.Command, args []string) error {
	schemas, err := c.Flags().GetStringSlice("schemas")
	if err != nil {
		return err
	}

	return overlay.Compare(schemas)
}

func runApply(c *cobra.Command, args []string) error {
	overlayFile, err := c.Flags().GetString("overlay")
	if err != nil {
		return err
	}

	schema, err := c.Flags().GetString("schema")
	if err != nil {
		return err
	}

	return overlay.Apply(schema, overlayFile, os.Stdout)
}<|MERGE_RESOLUTION|>--- conflicted
+++ resolved
@@ -2,17 +2,12 @@
 
 import (
 	"fmt"
-<<<<<<< HEAD
-	"github.com/speakeasy-api/openapi-overlay/pkg/overlay"
-	"github.com/speakeasy-api/speakeasy/internal/utils"
-	"gopkg.in/yaml.v3"
-=======
->>>>>>> 564145ea
 	"os"
 
 	"github.com/spf13/cobra"
 
 	"github.com/speakeasy-api/speakeasy/internal/overlay"
+  "github.com/speakeasy-api/speakeasy/internal/utils"
 )
 
 var overlayCmd = &cobra.Command{
@@ -21,32 +16,10 @@
 }
 
 var overlayValidateCmd = &cobra.Command{
-<<<<<<< HEAD
-	Use:     "validate",
-	Short:   "Given an overlay, it will state whether it appears to be valid according to the OpenAPI Overlay specification",
-	Args:    cobra.NoArgs,
-	PreRunE: utils.GetMissingFlagsPreRun,
-	RunE:    RunValidateOverlay,
-}
-
-var overlayCompareCmd = &cobra.Command{
-	Use:     "compare",
-	Short:   "Given two specs, it will output an overlay that describes the differences between them",
-	Args:    cobra.NoArgs,
-	PreRunE: utils.GetMissingFlagsPreRun,
-	RunE:    RunCompare,
-}
-
-var overlayApplyCmd = &cobra.Command{
-	Use:     "apply",
-	Short:   "Given an overlay, it will construct a new specification by extending a specification and applying the overlay, and output it to stdout.",
-	Args:    cobra.NoArgs,
-	PreRunE: utils.GetMissingFlagsPreRun,
-	RunE:    RunApply,
-=======
 	Use:   "validate",
 	Short: "Given an overlay, it will state whether it appears to be valid according to the OpenAPI Overlay specification",
 	Args:  cobra.NoArgs,
+  PreRunE: utils.GetMissingFlagsPreRun,
 	RunE:  runValidateOverlay,
 }
 
@@ -54,6 +27,7 @@
 	Use:   "compare",
 	Short: "Given two specs, it will output an overlay that describes the differences between them",
 	Args:  cobra.NoArgs,
+  PreRunE: utils.GetMissingFlagsPreRun,
 	RunE:  runCompare,
 }
 
@@ -61,8 +35,8 @@
 	Use:   "apply",
 	Short: "Given an overlay, it will construct a new specification by extending a specification and applying the overlay, and output it to stdout.",
 	Args:  cobra.NoArgs,
+  PreRunE: utils.GetMissingFlagsPreRun,
 	RunE:  runApply,
->>>>>>> 564145ea
 }
 
 func overlayInit() {
