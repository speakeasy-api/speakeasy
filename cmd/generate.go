package cmd

import (
	"fmt"
	"strings"

	"github.com/speakeasy-api/openapi-generation/pkg/generate"
	"github.com/speakeasy-api/speakeasy/internal/auth"
	"github.com/speakeasy-api/speakeasy/internal/config"
	"github.com/speakeasy-api/speakeasy/internal/sdkgen"
	"github.com/speakeasy-api/speakeasy/internal/utils"
	"github.com/spf13/cobra"
)

var generateCmd = &cobra.Command{
	Use:   "generate",
	Short: "Generate Client SDKs, OpenAPI specs from request logs (coming soon) and more",
	Long:  `The "generate" command provides a set of commands for generating client SDKs, OpenAPI specs (coming soon) and more (coming soon).`,
	RunE:  generateExec,
}

var genSDKCmd = &cobra.Command{
	Use:   "sdk",
	Short: fmt.Sprintf("Generating Client SDKs from OpenAPI specs (%s + more coming soon)", strings.Join(generate.SupportLangs, ", ")),
	Long: fmt.Sprintf(`Using the "speakeasy generate sdk" command you can generate client SDK packages for various languages
that are ready to use and publish to your favorite package registry.

The following languages are currently supported:
	- %s
	- more coming soon

By default the command will generate a Go SDK, but you can specify a different language using the --lang flag.
It will also use generic defaults for things such as package name (openapi), etc.

# Configuration

To configure the package of the generated SDKs you can config a "gen.yaml" file in the root of the output directory.

Example gen.yaml file for Go SDK:

`+"```"+`
go:
  packagename: github.com/speakeasy-api/speakeasy-client-sdk-go
  version: 0.1.0
# baseserverurl optional, if not specified it will use the server URL from the OpenAPI spec 
# this can also be provided via the --baseurl flag when calling the command line
baseserverurl: https://api.speakeasyapi.dev 
`+"```"+`

Example gen.yaml file for Python SDK:

`+"```"+`
python:
  packagename: speakeasy-client-sdk-python
  version: 0.1.0
  description: Speakeasy API Client SDK for Python
  author: Speakeasy API
# baseserverurl optional, if not specified it will use the server URL from the OpenAPI spec 
# this can also be provided via the --baseurl flag when calling the command line
baseserverurl: https://api.speakeasyapi.dev 
`+"```"+`

Example gen.yaml file for Typescript SDK:

`+"```"+`
typescript:
  packagename: speakeasy-client-sdk-typescript
  version: 0.1.0
  author: Speakeasy API
# baseserverurl optional, if not specified it will use the server URL from the OpenAPI spec
# this can also be provided via the --baseurl flag when calling the command line
baseserverurl: https://api.speakeasyapi.dev
`+"```"+`

Example gen.yaml file for Java SDK:

`+"```"+`
java:
  packagename: dev.speakeasyapi.javasdk
  projectname: speakeasy-client-sdk-java
  version: 0.1.0
# baseserverurl optional, if not specified it will use the server URL from the OpenAPI spec
# this can also be provided via the --baseurl flag when calling the command line
baseserverurl: https://api.speakeasyapi.dev
`+"```"+`

For additional documentation visit: https://docs.speakeasyapi.dev/docs/using-speakeasy/create-client-sdks/intro

# Ignore Files

The SDK generator will clear the output directory before generating the SDKs, to ensure old files are removed. 
If you have any files you want to keep you can place a ".genignore" file in the root of the output directory.
The ".genignore" file follows the same syntax as a ".gitignore" file.

By default (without a .genignore file/folders) the SDK generator will ignore the following files:
	- gen.yaml
	- .genignore
	- .gitignore
	- .git
	- README.md
	- readme.md
	- LICENSE

`, strings.Join(generate.SupportLangs, "\n	- ")),
}

var genVersion string

func genInit() {
	rootCmd.AddCommand(generateCmd)

	genVersion = rootCmd.Version

	genSDKInit()
}

//nolint:errcheck
func genSDKInit() {
	genSDKCmd.Flags().StringP("lang", "l", "go", fmt.Sprintf("language to generate sdk for (available options: [%s])", strings.Join(generate.SupportLangs, ", ")))

	genSDKCmd.Flags().StringP("schema", "s", "", "path to the openapi schema")
	genSDKCmd.MarkFlagRequired("schema")

	genSDKCmd.Flags().StringP("out", "o", "", "path to the output directory")
	genSDKCmd.MarkFlagRequired("out")

	genSDKCmd.Flags().StringP("baseurl", "b", "", "base URL for the api (only required if OpenAPI spec doesn't specify root server URLs")

	genSDKCmd.Flags().BoolP("debug", "d", false, "enable writing debug files with broken code")

	genSDKCmd.Flags().BoolP("auto-yes", "y", false, "auto answer yes to all prompts")

	genSDKCmd.RunE = genSDKs

	generateCmd.AddCommand(genSDKCmd)
}

func generateExec(cmd *cobra.Command, args []string) error {
	return cmd.Help()
}

func genSDKs(cmd *cobra.Command, args []string) error {
	if err := auth.Authenticate(false); err != nil {
		return err
	}

	lang, _ := cmd.Flags().GetString("lang")

	schemaPath, err := cmd.Flags().GetString("schema")
	if err != nil {
		return err
	}

	outDir, err := cmd.Flags().GetString("out")
	if err != nil {
		return err
	}

	baseURL, err := cmd.Flags().GetString("baseurl")
	if err != nil {
		return err
	}

	debug, err := cmd.Flags().GetBool("debug")
	if err != nil {
		return err
	}

	autoYes, err := cmd.Flags().GetBool("auto-yes")
	if err != nil {
		return err
	}

<<<<<<< HEAD
	if errs := sdkgen.Generate(cmd.Context(), config.GetCustomerID(), lang, schemaPath, outDir, baseURL, genVersion, debug, autoYes); len(errs) > 0 {
=======
	if err := sdkgen.Generate(cmd.Context(), vCfg.GetString("id"), lang, schemaPath, outDir, baseURL, genVersion, debug, autoYes); err != nil {
>>>>>>> 95260347
		rootCmd.SilenceUsage = true

		return fmt.Errorf(utils.Red("%w"), err)
	}

	return nil
}<|MERGE_RESOLUTION|>--- conflicted
+++ resolved
@@ -171,11 +171,7 @@
 		return err
 	}
 
-<<<<<<< HEAD
-	if errs := sdkgen.Generate(cmd.Context(), config.GetCustomerID(), lang, schemaPath, outDir, baseURL, genVersion, debug, autoYes); len(errs) > 0 {
-=======
-	if err := sdkgen.Generate(cmd.Context(), vCfg.GetString("id"), lang, schemaPath, outDir, baseURL, genVersion, debug, autoYes); err != nil {
->>>>>>> 95260347
+	if err := sdkgen.Generate(cmd.Context(), config.GetCustomerID(), lang, schemaPath, outDir, baseURL, genVersion, debug, autoYes); err != nil {
 		rootCmd.SilenceUsage = true
 
 		return fmt.Errorf(utils.Red("%w"), err)
