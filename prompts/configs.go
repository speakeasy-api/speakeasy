--- conflicted
+++ resolved
@@ -3,6 +3,7 @@
 import (
 	"fmt"
 	"regexp"
+	"slices"
 	"strconv"
 	"strings"
 
@@ -15,34 +16,31 @@
 	"github.com/speakeasy-api/speakeasy/internal/charm"
 )
 
-<<<<<<< HEAD
 // During quickstart we ask for a limited subset of configs per language
-var quickstartScopedKeys = map[string]map[string]bool{
+var quickstartScopedKeys = map[string][]string{
 	"go": {
-		"packageName": true,
+		"packageName",
 	},
 	"typescript": {
-		"packageName": true,
+		"packageName",
 	},
 	"python": {
-		"packageName": true,
+		"packageName",
 	},
 	"java": {
-		"groupID":    true,
-		"artifactID": true,
+		"groupID",
+		"artifactID",
 	},
 	"terraform": {},
 	"docs": {
-		"defaultLanguage": true,
-	},
-}
-
-var ignoredKeys = map[string]bool{
-	"version": true,
-}
-
-=======
->>>>>>> e27ad8b5
+		"defaultLanguage",
+	},
+}
+
+var ignoredKeys = []string{
+	"version",
+}
+
 func PromptForTargetConfig(targetName string, target *workflow.Target, existingConfig *config.Configuration, isQuickstart bool) (*config.Configuration, error) {
 	var output *config.Configuration
 	if existingConfig != nil {
@@ -67,7 +65,6 @@
 			Prompt(" ").
 			Value(&sdkClassName),
 	}
-<<<<<<< HEAD
 
 	var baseServerURL string
 	if !isQuickstart && output.Generation.BaseServerURL != "" {
@@ -81,10 +78,18 @@
 			Prompt(" ").
 			Value(&baseServerURL))
 	}
-	languageForms, appliedKeys, err := languageSpecificForms(target.Target, output, isQuickstart)
-=======
-	languageForms, err := languageSpecificForms(target.Target, output, isQuickstart)
->>>>>>> e27ad8b5
+
+	t, err := generate.GetTargetFromTargetString(target.Target)
+	if err != nil {
+		return nil, err
+	}
+
+	defaultConfigs, err := generate.GetLanguageConfigFields(t, true)
+	if err != nil {
+		return nil, err
+	}
+
+	languageForms, appliedKeys, err := languageSpecificForms(target.Target, output, defaultConfigs, isQuickstart)
 	if err != nil {
 		return nil, err
 	}
@@ -105,7 +110,7 @@
 	output.Generation.SDKClassName = sdkClassName
 	output.Generation.BaseServerURL = baseServerURL
 
-	saveLanguageConfigValues(target.Target, form, output, appliedKeys)
+	saveLanguageConfigValues(target.Target, form, output, appliedKeys, defaultConfigs)
 
 	return output, nil
 }
@@ -124,59 +129,7 @@
 	return &nextState, nil
 }
 
-<<<<<<< HEAD
-func languageSpecificForms(language string, existingConfig *config.Configuration, isQuickstart bool) ([]huh.Field, []string, error) {
-=======
-type configPrompt struct {
-	Key    string
-	Prompt string
-}
-
-var languageSpecificPrompts = map[string][]configPrompt{
-	"go": {
-		{
-			Key:    "packageName",
-			Prompt: "Choose a go module package name:",
-		},
-	},
-	"typescript": {
-		{
-			Key:    "packageName",
-			Prompt: "Choose a npm package name:",
-		},
-	},
-	"python": {
-		{
-			Key:    "packageName",
-			Prompt: "Choose a PyPI package name:",
-		},
-	},
-	"java": {
-		{
-			Key:    "groupID",
-			Prompt: "Choose a groupID to use for namespacing the package. This is usually the reversed domain name of your organization:",
-		},
-		{
-			Key:    "artifactID",
-			Prompt: "Choose a artifactID to use for namespacing the package. This is usually the name of your project:",
-		},
-	},
-	"terraform": {},
-	"docs": {
-		{
-			Key:    "defaultLanguage",
-			Prompt: "Choose a default language for your doc site:",
-		},
-	},
-}
-
-func languageSpecificForms(language string, existingConfig *config.Configuration, isQuickstart bool) ([]huh.Field, error) {
->>>>>>> e27ad8b5
-	t, err := generate.GetTargetFromTargetString(language)
-	if err != nil {
-		return nil, nil, err
-	}
-
+func languageSpecificForms(language string, existingConfig *config.Configuration, configFields []config.SDKGenConfigField, isQuickstart bool) ([]huh.Field, []string, error) {
 	langConfig := config.LanguageConfig{}
 	if existingConfig != nil {
 		if conf, ok := existingConfig.Languages[language]; ok {
@@ -184,23 +137,10 @@
 		}
 	}
 
-	langConfig := config.LanguageConfig{}
-	if existingConfig != nil {
-		if conf, ok := existingConfig.Languages[language]; ok {
-			langConfig = conf
-		}
-	}
-
-	configFields, err := generate.GetLanguageConfigFields(t, true)
-	if err != nil {
-		return nil, nil, err
-	}
-
 	fields := []huh.Field{}
-<<<<<<< HEAD
 	var appliedKeys []string
 	for _, field := range configFields {
-		if ignoredKeys[field.Name] {
+		if slices.Contains(ignoredKeys, field.Name) {
 			continue
 		}
 
@@ -208,17 +148,9 @@
 			if !isQuickstart {
 				appliedKeys = append(appliedKeys, field.Name)
 				fields = append(fields, addPromptForField(field.Name, defaultValue, validateRegex, validateMessage, field.Description, isQuickstart)...)
-			} else if lang, ok := quickstartScopedKeys[language]; ok {
-				if _, ok := lang[field.Name]; ok {
-					appliedKeys = append(appliedKeys, field.Name)
-					fields = append(fields, addPromptForField(field.Name, defaultValue, validateRegex, validateMessage, field.Description, isQuickstart)...)
-				}
-=======
-	if prompts, ok := languageSpecificPrompts[language]; ok {
-		for _, prompt := range prompts {
-			if exists, defaultValue, validateRegex, validateMessage := getValuesForFieldName(configFields, langConfig, prompt.Key); exists {
-				fields = append(fields, addPromptForField(prompt.Key, prompt.Prompt, defaultValue, validateRegex, validateMessage, isQuickstart)...)
->>>>>>> e27ad8b5
+			} else if lang, ok := quickstartScopedKeys[language]; ok && slices.Contains(lang, field.Name) {
+				appliedKeys = append(appliedKeys, field.Name)
+				fields = append(fields, addPromptForField(field.Name, defaultValue, validateRegex, validateMessage, field.Description, isQuickstart)...)
 			}
 		}
 	}
@@ -226,7 +158,6 @@
 	return fields, appliedKeys, nil
 }
 
-<<<<<<< HEAD
 func getValuesForField(field config.SDKGenConfigField, langConfig config.LanguageConfig) (bool, string, string, string) {
 	defaultValue := ""
 	if field.DefaultValue != nil {
@@ -240,14 +171,6 @@
 			defaultValue = strconv.FormatBool(val)
 		default:
 			return false, "", "", ""
-=======
-func getValuesForFieldName(configFields []config.SDKGenConfigField, langConfig config.LanguageConfig, fieldName string) (bool, string, string, string) {
-	var packageNameConfig *config.SDKGenConfigField
-	for _, field := range configFields {
-		if field.Name == fieldName {
-			packageNameConfig = &field
-			break
->>>>>>> e27ad8b5
 		}
 	}
 
@@ -263,10 +186,6 @@
 		}
 	}
 
-	if value, ok := langConfig.Cfg[fieldName]; ok {
-		defaultValue, _ = (value).(string)
-	}
-
 	validationRegex := ""
 	if field.ValidationRegex != nil {
 		validationRegex = *field.ValidationRegex
@@ -281,18 +200,10 @@
 	return true, defaultValue, validationRegex, validationMessage
 }
 
-<<<<<<< HEAD
 func addPromptForField(key, defaultValue, validateRegex, validateMessage string, description *string, isQuickstart bool) []huh.Field {
 	input := charm.NewInput().
 		Key(key).
 		Title(fmt.Sprintf("Provide a value for your %s config", key)).
-=======
-func addPromptForField(key, question, defaultValue, validateRegex, validateMessage string, isQuickstart bool) []huh.Field {
-	input := charm.NewInput().
-		Key(key).
-		Title(question).
-		Placeholder(defaultValue).
->>>>>>> e27ad8b5
 		Validate(func(s string) error {
 			if validateRegex != "" {
 				r, err := regexp.Compile(validateRegex)
@@ -306,7 +217,6 @@
 			return nil
 		})
 
-<<<<<<< HEAD
 	if description != nil {
 		input = input.Description(*description + "\n").Inline(false).Prompt("")
 	}
@@ -315,10 +225,6 @@
 		input = input.Value(&defaultValue)
 	} else {
 		input = input.Placeholder(defaultValue)
-=======
-	if !isQuickstart && defaultValue != "" {
-		input.Value(&defaultValue)
->>>>>>> e27ad8b5
 	}
 
 	return []huh.Field{
@@ -326,9 +232,33 @@
 	}
 }
 
-func saveLanguageConfigValues(language string, form *huh.Form, configuration *config.Configuration, appliedKeys []string) {
-	// TODO: Must map fields back into native type, they cannot be written as strings
+func saveLanguageConfigValues(language string, form *huh.Form, configuration *config.Configuration, appliedKeys []string, configFields []config.SDKGenConfigField) {
 	for _, key := range appliedKeys {
-		configuration.Languages[language].Cfg[key] = form.Get(key)
+		var field *config.SDKGenConfigField
+		for _, f := range configFields {
+			if f.Name == key {
+				field = &f
+				break
+			}
+		}
+		if field != nil {
+			// We need to map values back to their native type since the form only can produce a string
+			if field.DefaultValue != nil {
+				switch (*field.DefaultValue).(type) {
+				case int:
+					if transform, err := strconv.Atoi(form.GetString(key)); err == nil {
+						configuration.Languages[language].Cfg[key] = transform
+					}
+				case bool:
+					if transform, err := strconv.ParseBool(form.GetString(key)); err == nil {
+						configuration.Languages[language].Cfg[key] = transform
+					}
+				case string:
+					configuration.Languages[language].Cfg[key] = form.GetString(key)
+				}
+			} else {
+				configuration.Languages[language].Cfg[key] = form.GetString(key)
+			}
+		}
 	}
 }