--- conflicted
+++ resolved
@@ -22,17 +22,11 @@
 
 	var sdkClassName string
 	configFields := []huh.Field{
-<<<<<<< HEAD
-		charm.NewInput().
-			Title("Choose an sdkClassName for your target:").
-			Placeholder("Your SDK object: _if you choose \"sdk\", your users will access methods like \"sdk.doThing()").
-=======
 		huh.NewInput().
 			Title("Name your SDK object:").
 			Placeholder("your users will access SDK methods with <sdk_name>.doThing()").
 			Inline(true).
 			Prompt(" ").
->>>>>>> b3fc5eb4
 			Value(&sdkClassName),
 	}
 	languageForms, err := languageSpecificForms(target.Target)
