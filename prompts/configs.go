--- conflicted
+++ resolved
@@ -76,31 +76,6 @@
 	if !isQuickstart && output.Generation.SDKClassName != "" {
 		sdkClassName = output.Generation.SDKClassName
 	}
-<<<<<<< HEAD
-	_, err := charm.NewForm(
-		huh.NewForm(
-			huh.NewGroup(
-				huh.NewInput().
-					Title("Name your SDK:").
-					Description("your users will access SDK methods with myCompanySDK.doThing()").
-					// TODO: Are there languages where the default should not be PascalCase? What about terraform?
-					// TODO: If they are using the sample petstore spec during quickstart we should default to `MyPetStoreSDK`
-					Placeholder("MyCompanySDK").
-					Prompt(" ").
-					// TODO: Can we do better in terms of validation? ie valid identifier
-					Validate(func(s string) error {
-						if s == "" {
-							return errors.New("SDK name must not be empty")
-						}
-						return nil
-					}).
-					Value(&sdkClassName),
-			),
-		)).
-		ExecuteForm()
-	if err != nil {
-		return nil, err
-=======
 
 	firstGroup := []huh.Field{
 		huh.NewInput().
@@ -109,10 +84,8 @@
 			Inline(true).
 			Prompt(" ").
 			Value(&sdkClassName),
->>>>>>> 29506aef
-	}
-
-	configFields := []huh.Field{}
+	}
+
 	var baseServerURL string
 	if !isQuickstart && output.Generation.BaseServerURL != "" {
 		baseServerURL = output.Generation.BaseServerURL
@@ -200,11 +173,7 @@
 	return &nextState, nil
 }
 
-<<<<<<< HEAD
-func languageSpecificForms(language string, existingConfig *config.Configuration, configFields []config.SDKGenConfigField, isQuickstart bool, sdkClassName string) ([]huh.Field, []string, error) {
-=======
-func languageSpecificForms(language string, existingConfig *config.Configuration, configFields []config.SDKGenConfigField, isQuickstart bool) ([]*huh.Group, []string, error) {
->>>>>>> 29506aef
+func languageSpecificForms(language string, existingConfig *config.Configuration, configFields []config.SDKGenConfigField, isQuickstart bool, sdkClassName string) ([]*huh.Group, []string, error) {
 	langConfig := config.LanguageConfig{}
 	if existingConfig != nil {
 		if conf, ok := existingConfig.Languages[language]; ok {
@@ -212,7 +181,6 @@
 		}
 	}
 
-<<<<<<< HEAD
 	// Default the packageName to the SDKClassName
 	// TODO: This updates the placeholder but is intended to be a default value
 	// TODO: We should explain what this is by example ie:
@@ -223,10 +191,7 @@
 		langConfig.Cfg["packageName"] = strcase.ToKebab(sdkClassName)
 	}
 
-	fields := []huh.Field{}
-=======
-	groups := []*huh.Group{}
->>>>>>> 29506aef
+	groups := []huh.Group{}
 	var appliedKeys []string
 	for _, field := range configFields {
 		if slices.Contains(ignoredKeys, field.Name) {
