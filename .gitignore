--- conflicted
+++ resolved
@@ -4,8 +4,5 @@
 .vscode/
 *.iml
 summary.md
-<<<<<<< HEAD
-.speakeasy
-=======
-.speakeasy/
->>>>>>> e790759a
+
+.speakeasy/