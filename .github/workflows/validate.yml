name: Validate

on:
  pull_request:
    types:
      - opened
      - reopened
      - edited
      - synchronize

jobs:
  build:
    name: Conventional Commits
    runs-on: ubuntu-latest
    steps:
      - uses: actions/checkout@ee0669bd1cc54295c223e0bb666b733df41de1c5 # v2.7.0
      - uses: webiny/action-conventional-commits@03a9c76bdb2deeaf23f50e8ea9c6e99417bad467 # v1.1.0
      - uses: amannn/action-semantic-pull-request@0723387faaf9b38adef4775cd42cfd5155ed6017 # v5.5.3
        env:
          GITHUB_TOKEN: ${{ secrets.GITHUB_TOKEN }}
  build-test:
    name: Build & Test
    if: ${{ github.event.pull_request.draft == false }}
    permissions:
      contents: read
      id-token: write
      actions: read

    strategy:
      fail-fast: false
      matrix:
        os: [ubuntu-latest, windows-latest]
        include:
          - test-group: "Test Generations"
            test-pattern: "TestGenerationWorkflows"
          - test-group: "Test Spec Operations"
            test-pattern: "TestSpecWorkflows"
<<<<<<< HEAD
=======
          - test-group: "Test Fallback Code Samples Workflow"
            test-pattern: "TestFallbackCodeSamplesWorkflow"
>>>>>>> 942205e3

    runs-on: ${{ matrix.os }}

    steps:
      - uses: actions/checkout@ee0669bd1cc54295c223e0bb666b733df41de1c5 # v2.7.0

      - name: Set up Go
        uses: actions/setup-go@6edd4406fa81c3da01a34fa6f6343087c207a568 # v3.5.0
        with:
          go-version: ">=1.20.0"

      - name: Set up Python
        uses: actions/setup-python@65d7f2d534ac1bc67fcd62888c5f4f3d2cb2b236 # v4.7.1
        with:
          python-version: "3.8"

      - name: Set up Node
        uses: actions/setup-node@1a4442cacd436585916779262731d5b162bc6ec7 # v3.8.2
        with:
          node-version: "16.x"
          registry-url: "https://registry.npmjs.org"

      - name: Set up gotestfmt
        run: go install github.com/gotesttools/gotestfmt/v2/cmd/gotestfmt@latest

      - name: Configure git for private modules (Linux)
        if: runner.os == 'Linux'
        env:
          GIT_AUTH_TOKEN: ${{ secrets.BOT_REPO_TOKEN }}
        run: git config --global url."https://speakeasybot:${GIT_AUTH_TOKEN}@github.com".insteadOf "https://github.com"

      - name: Configure git for private modules (Windows)
        if: runner.os == 'Windows'
        env:
          GIT_AUTH_TOKEN: ${{ secrets.BOT_REPO_TOKEN }}
        run: git config --global url."https://speakeasybot:${env:GIT_AUTH_TOKEN}@github.com".insteadOf "https://github.com"

      - uses: actions/cache@e12d46a63a90f2fae62d114769bbf2a179198b5c # v3.3.3
        with:
          path: |
            ~/go/pkg/mod
            ~/.cache/go-build
            ~/Library/Caches/go-build
            ~\AppData\Local\go-build
          key: ${{ runner.os }}-go-${{ hashFiles('**/go.sum') }}
          restore-keys: |
            ${{ runner.os }}-go-

      - name: Build
        run: go build ./...

      - name: ${{ matrix.test-group }}
        run: go test -json -v -p 1 -run ${{ matrix.test-pattern }} ./... | gotestfmt
        env:
          SPEAKEASY_API_KEY: ${{ secrets.SPEAKEASY_API_KEY }}<|MERGE_RESOLUTION|>--- conflicted
+++ resolved
@@ -35,11 +35,8 @@
             test-pattern: "TestGenerationWorkflows"
           - test-group: "Test Spec Operations"
             test-pattern: "TestSpecWorkflows"
-<<<<<<< HEAD
-=======
           - test-group: "Test Fallback Code Samples Workflow"
             test-pattern: "TestFallbackCodeSamplesWorkflow"
->>>>>>> 942205e3
 
     runs-on: ${{ matrix.os }}
 
