--- conflicted
+++ resolved
@@ -4,11 +4,7 @@
     push:
         branches:
             - main
-<<<<<<< HEAD
-    workflow_dispatch: # 👈 allows manual trigger from PR
-=======
     workflow_dispatch:
->>>>>>> 26bffd03
 
 permissions:
     contents: write
@@ -19,30 +15,18 @@
         runs-on:
             group: windows-latest-large
         if: startsWith(github.event.head_commit.message, 'ci:') != true
-<<<<<<< HEAD
-
-=======
->>>>>>> 26bffd03
         steps:
             - name: Setup environment
               run: |-
                   chcp 65001 #set code page to utf-8
                   echo ("GOPRIVATE=github.com/speakeasy-api") >> $env:GITHUB_ENV
-<<<<<<< HEAD
-
-=======
->>>>>>> 26bffd03
             - name: Checkout repository
               uses: actions/checkout@11bd71901bbe5b1630ceea73d27597364c9af683 # v4.2.2
               with:
                   fetch-depth: 0
-<<<<<<< HEAD
 
             - name: Generate release notes
               id: changelog
-=======
-            - name: Conventional Commits
->>>>>>> 26bffd03
               uses: TriPSs/conventional-changelog-action@67139193614f5b9e8db87da1bd4240922b34d765 # v6.0.0
               with:
                   github-token: ${{ secrets.github_token }}
@@ -50,27 +34,14 @@
                   output-file: "false"
                   skip-on-empty: "false"
                   preset: conventionalcommits
-<<<<<<< HEAD
 
             - name: Configure git for private modules
               run: git config --global url."https://speakeasybot:${{ secrets.BOT_REPO_TOKEN }}@github.com".insteadOf "https://github.com"
 
-=======
-            - uses: actions/setup-go@d35c59abb061a4a6fb18e82ac0862c26744d6ab5 # v5.5.0
-              with:
-                  go-version-file: "go.mod"
-                  # Reference: https://github.com/actions/setup-go/issues/495
-                  cache: false
-            # More assembly might be required: Docker logins, GPG, etc. It all depends
-            # on your needs.
-            - name: Configure git for private modules
-              run: git config --global url."https://speakeasybot:${{ secrets.BOT_REPO_TOKEN }}@github.com".insteadOf "https://github.com"
->>>>>>> 26bffd03
             - name: Setup Choco
               uses: crazy-max/ghaction-chocolatey@6828f16489ec8d2968b55066766cb41f0d278f2a # v3.3.0
               with:
                   args: --version
-<<<<<<< HEAD
 
             - name: Setup Go
               uses: actions/setup-go@d35c59abb061a4a6fb18e82ac0862c26744d6ab5 # v5.5.0
@@ -79,9 +50,6 @@
                   cache: false
 
             - name: Run GoReleaser
-=======
-            - name: goreleaser
->>>>>>> 26bffd03
               uses: goreleaser/goreleaser-action@9c156ee8a17a598857849441385a2041ef570552 # v6.3.0
               with:
                   distribution: goreleaser
@@ -89,7 +57,6 @@
                   args: release --clean
               env:
                   GITHUB_TOKEN: ${{ secrets.BOT_REPO_TOKEN }}
-<<<<<<< HEAD
                   CHOCOLATEY_API_KEY: ${{ secrets.CHOCOLATEY_API_KEY }}
 
             - name: Trigger Docs Workflow
@@ -103,7 +70,4 @@
                       {
                         "ref": "${{ github.sha }}",
                         "release_notes": "${{ steps.changelog.outputs.clean_changelog }}"
-                      }
-=======
-                  CHOCOLATEY_API_KEY: ${{ secrets.CHOCOLATEY_API_KEY }}
->>>>>>> 26bffd03
+                      }