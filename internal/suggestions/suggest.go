package suggestions

import (
	"context"
	goerr "errors"
	"fmt"
	"os"
	"os/signal"
	"syscall"

	"github.com/manifoldco/promptui"
	"github.com/speakeasy-api/openapi-generation/v2/pkg/errors"
	"github.com/speakeasy-api/speakeasy/internal/auth"
	"github.com/speakeasy-api/speakeasy/internal/log"
	"github.com/speakeasy-api/speakeasy/internal/validation"
	"go.uber.org/zap"
	"path/filepath"
	"strings"
)

var ErrNoSuggestionFound = goerr.New("no suggestion found")

const suggestionBatchSize = 3

type allSchemasErrorSummary map[string]*SchemaErrorSummary

type SchemaErrorSummary struct {
	Error CountAndErrors `yaml:"error"`
	Warn  CountAndErrors `yaml:"warn"`
	Hint  CountAndErrors `yaml:"hint"`
}

type CountAndErrors struct {
	Count  int
	Errors []string
}

func StartSuggest(ctx context.Context, schemaPath string, isDir bool, suggestionsConfig *Config) error {
	totalErrorSummary := allSchemasErrorSummary{}

	if isDir {
		filePaths := []string{}

		walkFn := func(path string, info os.FileInfo, err error) error {
			if err != nil {
				return err
			}
			if !info.IsDir() {
				ext := strings.ToLower(filepath.Ext(path))
				if ext == ".json" || ext == ".yaml" || ext == ".yml" {
					filePaths = append(filePaths, path)
				}
			}
			return nil
		}

		err := filepath.Walk(schemaPath, walkFn)
		if err != nil {
			return err
		}

		if suggestionsConfig.NumSpecs != nil && *suggestionsConfig.NumSpecs < len(filePaths) {
			filePaths = filePaths[:*suggestionsConfig.NumSpecs]
		}

		for _, filePath := range filePaths {
			errorSummary, err := startSuggestSchemaFile(ctx, filePath, suggestionsConfig, true)
			if err != nil {
				return err
			}

			totalErrorSummary[filePath] = errorSummary
		}
	} else {
		errorSummary, err := startSuggestSchemaFile(ctx, schemaPath, suggestionsConfig, true)
		if err != nil {
			return err
		}

		totalErrorSummary[schemaPath] = errorSummary
	}

	if suggestionsConfig.Summary {
		err := printErrorSummary(totalErrorSummary)
		if err != nil {
			return err
		}
	}

	return nil
}

func startSuggestSchemaFile(ctx context.Context, schemaPath string, suggestionsConfig *Config, outputHints bool) (*SchemaErrorSummary, error) {
	fmt.Println("Validating OpenAPI spec...")
	fmt.Println()

	schema, err := os.ReadFile(schemaPath)
	if err != nil {
		return nil, fmt.Errorf("failed to read schema file %s: %w", schemaPath, err)
	}

	schema, err = ReformatFile(schema, DetectFileType(schemaPath))
	if err != nil {
		return nil, fmt.Errorf("failed to reformat schema file %s: %w", schemaPath, err)
	}

	vErrs, vWarns, vInfo, err := validation.Validate(schema, schemaPath, outputHints)
	if err != nil {
		return nil, err
	}

	printValidationSummary(vErrs, vWarns, vInfo)

	toSuggestFor := vErrs
	switch suggestionsConfig.Level {
	case errors.SeverityWarn:
		toSuggestFor = append(toSuggestFor, vWarns...)
	case errors.SeverityHint:
		toSuggestFor = append(append(toSuggestFor, vWarns...), vInfo...)
	}

	var errorSummary *SchemaErrorSummary
	if len(toSuggestFor) > 0 {
		errorSummary, err = Suggest(schema, schemaPath, toSuggestFor, *suggestionsConfig)
		if err != nil {
			fmt.Println(promptui.Styler(promptui.FGRed, promptui.FGBold)(fmt.Sprintf("cannot fetch llm suggestions: %s", err.Error())))
			return nil, err
		}

		if suggestionsConfig.OutputFile != "" && suggestionsConfig.AutoContinue {
			fmt.Println(promptui.Styler(promptui.FGWhite)("Suggestions applied and written to " + suggestionsConfig.OutputFile))
			fmt.Println()
		}
	} else {
		fmt.Println(promptui.Styler(promptui.FGGreen, promptui.FGBold)("Congrats! 🎊 Your spec had no issues we could detect."))
	}

	return errorSummary, nil
}

func Suggest(schema []byte, schemaPath string, errs []error, config Config) (*SchemaErrorSummary, error) {
	suggestionToken := ""
	fileType := ""

	l := log.NewLogger(schemaPath)

	// local authentication should just be set in env variable
	if os.Getenv("SPEAKEASY_SERVER_URL") != "http://localhost:35290" {
		if err := auth.Authenticate(false); err != nil {
			return nil, err
		}
	}

<<<<<<< HEAD
=======
	if _, err := GetOpenAIKey(); err != nil {
		return nil, err
	}

>>>>>>> 0be0dc3b
	suggestionToken, fileType, err := Upload(schema, schemaPath, config.Model)
	if err != nil {
		return nil, err
	} else {
		// Cleanup Memory Usage in LLM
		defer func() {
			Clear(suggestionToken)
		}()

		// Handle Signal Exit
		c := make(chan os.Signal, 1)
		signal.Notify(c, os.Interrupt, syscall.SIGTERM)
		go func() {
			<-c
			Clear(suggestionToken)
			os.Exit(0)
		}()
	}

	suggest, err := New(suggestionToken, schemaPath, fileType, schema, config)
	if err != nil {
		return nil, err
	}

	/**
	 * Parallelized suggestions
	 */
	if config.Parallelize {
		fmt.Println("Getting suggestions...")
		fmt.Println()

		suggest.Verbose = false
		continueSuggest := true
		var err error

		// Request suggestions in parallel, in batches of suggestionBatchSize
		for continueSuggest {
			continueSuggest, err = suggest.findAndApplySuggestions(l, errs[:suggestionBatchSize])
			if err != nil {
				return nil, err
			}

			errs, err = suggest.revalidate()
			if err != nil {
				return nil, err
			}
		}

		errorSummary := getSchemaErrorSummary(errs)

		return errorSummary, nil
	}

	/**
	 * Non-parallelized suggestions
	 */
	for _, validationErr := range errs {
		if !checkSuggestionCount(len(errs), suggest.suggestionCount, config.MaxSuggestions) {
			break
		}

		if suggest.shouldSkip(validationErr) {
			continue
		}

		printVErr(l, validationErr)

		_, newFile, err := suggest.getSuggestionAndRevalidate(validationErr, nil)

		if err != nil {
			if goerr.Is(err, ErrNoSuggestionFound) {
				fmt.Println("Did not find a suggestion for error.")
				suggest.skip(validationErr)
				continue
			} else {
				return nil, err
			}
		}

		if suggest.awaitShouldApply() {
			err := suggest.commitSuggestion(newFile)
			if err != nil {
				return nil, err
			}
		} else {
			suggest.skip(validationErr)
		}

		suggest.suggestionCount++

		errs, err = suggest.revalidate()
		if err != nil {
			return nil, err
		}
	}

	errorSummary := getSchemaErrorSummary(errs)

	return errorSummary, nil
}

func getSchemaErrorSummary(errs []error) *SchemaErrorSummary {
	errorSummary := &SchemaErrorSummary{}
	for _, err := range errs {
		vErr := errors.GetValidationErr(err)
		if vErr != nil {
			if vErr.Severity == errors.SeverityError {
				errorSummary.Error.Errors = append(errorSummary.Error.Errors, vErr.Error())
				errorSummary.Error.Count++
			} else if vErr.Severity == errors.SeverityWarn {
				errorSummary.Warn.Errors = append(errorSummary.Warn.Errors, vErr.Error())
				errorSummary.Warn.Count++
			} else if vErr.Severity == errors.SeverityHint {
				errorSummary.Hint.Errors = append(errorSummary.Hint.Errors, vErr.Error())
				errorSummary.Hint.Count++
			}
		}
	}

	return errorSummary
}

func printVErr(l *log.Logger, sourceErr error) {
	vErr := errors.GetValidationErr(sourceErr)

	if vErr != nil {
		if vErr.Severity == errors.SeverityError {
			l.Error("", zap.Error(sourceErr))
		} else if vErr.Severity == errors.SeverityWarn {
			l.Warn("", zap.Error(sourceErr))
		} else if vErr.Severity == errors.SeverityHint {
			l.Info("", zap.Error(sourceErr))
		}
	}
}

func checkSuggestionCount(errCount, suggestionCount int, maxSuggestions *int) bool {
	// suggestionCount < errCount meant to prevent infinite loop where applying a suggestion causes a new error
	return maxSuggestions == nil || maxSuggestions != nil && suggestionCount < *maxSuggestions && suggestionCount < errCount
}

func printValidationSummary(errs []error, warns []error, info []error) {
	pluralize := func(s string, n int) string {
		if n == 1 {
			return s
		} else {
			return s + "s"
		}
	}

	stringify := func(s string, errs []error) string {
		return fmt.Sprintf("%d %s", len(errs), pluralize(s, len(errs)))
	}

	fmt.Printf(
		"Found %s, %s, and %s.\n\n",
		promptui.Styler(promptui.FGRed, promptui.FGBold)(stringify("error", errs)),
		promptui.Styler(promptui.FGYellow, promptui.FGBold)(stringify("warning", warns)),
		promptui.Styler(promptui.FGBlue, promptui.FGBold)(stringify("hint", info)),
	)
}<|MERGE_RESOLUTION|>--- conflicted
+++ resolved
@@ -151,13 +151,6 @@
 		}
 	}
 
-<<<<<<< HEAD
-=======
-	if _, err := GetOpenAIKey(); err != nil {
-		return nil, err
-	}
-
->>>>>>> 0be0dc3b
 	suggestionToken, fileType, err := Upload(schema, schemaPath, config.Model)
 	if err != nil {
 		return nil, err
