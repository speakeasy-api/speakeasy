--- conflicted
+++ resolved
@@ -86,7 +86,6 @@
 	return boxStyle.Render(s)
 }
 
-<<<<<<< HEAD
 func RenderInstructionalMessage(heading string, additionalLines ...string) string {
 	instructionStyle := lipgloss.NewStyle().
 		AlignHorizontal(lipgloss.Left)
@@ -101,7 +100,8 @@
 
 func BoldString(s string) string {
 	return lipgloss.NewStyle().Bold(true).Render(s)
-=======
+}
+
 func RenderInfoMessage(heading string, additionalLines ...string) string {
 	boxStyle := lipgloss.NewStyle().
 		Border(lipgloss.RoundedBorder()).
@@ -115,7 +115,6 @@
 	}
 
 	return boxStyle.Render(s)
->>>>>>> 98dcb20b
 }
 
 func KeymapLegend(keys []string, descriptions []string) string {
