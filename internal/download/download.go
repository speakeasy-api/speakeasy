package download

import (
	"archive/zip"
	"bytes"
	"context"
	"fmt"
	"io"
	"math/rand"
	"net/http"
	"os"
	"path/filepath"
	"strings"
	"time"

	"github.com/speakeasy-api/speakeasy-core/auth"
	"github.com/speakeasy-api/speakeasy-core/loader"
	"github.com/speakeasy-api/speakeasy-core/ocicommon"
	"github.com/speakeasy-api/speakeasy/internal/config"
)

const (
	maxAttempts = 3
	baseDelay   = 1 * time.Second
)

func DownloadFile(url, outPath, header, token string) error {
	req, err := http.NewRequest("GET", url, nil)
	if err != nil {
		return fmt.Errorf("failed to create request: %w", err)
	}

	if header != "" {
		if token == "" {
			return fmt.Errorf("token required for header")
		}
		req.Header.Add(header, token)
	}

	var res *http.Response
	for i := 0; i < maxAttempts; i++ {
		res, err = http.DefaultClient.Do(req)
		if err != nil {
			return fmt.Errorf("failed to download file: %w", err)
		}

		// retry for any 5xx status code
		if res.StatusCode < 500 || res.StatusCode > 599 || i >= maxAttempts-1 {
			break
		}

		res.Body.Close()
		jitter := time.Duration(rand.Intn(1000)) * time.Millisecond
		time.Sleep(baseDelay*time.Duration(i+1) + jitter)
	}

	defer res.Body.Close()

	switch res.StatusCode {
	case 204:
		fallthrough
	case 404:
		return fmt.Errorf("file not found")
	case 401:
		return fmt.Errorf("unauthorized, please ensure auth_header and auth_token inputs are set correctly and a valid token has been provided")
	default:
		if res.StatusCode/100 != 2 {
			return fmt.Errorf("failed to download file: %s", res.Status)
		}
	}

	out, err := os.Create(outPath)
	if err != nil {
		return fmt.Errorf("failed to create file for download: %w", err)
	}
	defer out.Close()

	if _, err := io.Copy(out, res.Body); err != nil {
		return fmt.Errorf("failed to copy file to location: %w", err)
	}

	return nil
}

// DownloadRegistryOpenAPIBundle Returns a file path within the downloaded bundle or error
func DownloadRegistryOpenAPIBundle(ctx context.Context, namespaceID, reference, outPath string) (string, error) {
	serverURL := auth.GetServerURL()
	insecurePublish := false
	if strings.HasPrefix(serverURL, "http://") {
		insecurePublish = true
	}
	reg := strings.TrimPrefix(serverURL, "http://")
	reg = strings.TrimPrefix(reg, "https://")

	bundleLoader := loader.NewLoader(loader.OCILoaderOptions{
		Registry: reg,
		Access: ocicommon.NewRepositoryAccess(config.GetSpeakeasyAPIKey(), namespaceID, ocicommon.RepositoryAccessOptions{
			Insecure: insecurePublish,
		}),
	})

	bundleResult, err := bundleLoader.LoadOpenAPIBundle(ctx, reference)
	if err != nil {
		return "", err
	}

<<<<<<< HEAD
=======
	defer bundleResult.Body.Close()

>>>>>>> 0f4fde74
	buf, err := io.ReadAll(bundleResult.Body)
	if err != nil {
		return "", err
	}
<<<<<<< HEAD
	defer bundleResult.Body.Close()
=======
>>>>>>> 0f4fde74

	reader := bytes.NewReader(buf)
	zipReader, err := zip.NewReader(reader, int64(len(buf)))
	if err != nil {
		return "", err
	}

	outputFileName := ""
	for _, file := range zipReader.File {
		if strings.Contains(file.Name, ".yaml") { // TODO: this is not going to fly
			cleanName := filepath.Clean(file.Name)
			outputFileName = filepath.Join(outPath, cleanName)
			if !strings.HasPrefix(outputFileName, filepath.Clean(outPath)+string(os.PathSeparator)) {
				return "", fmt.Errorf("illegal file path: %s", outputFileName)
			}
			break
		}
	}

	if outputFileName == "" {
		return "", fmt.Errorf("no root openapi file found in bundle")
	}

	if err := copyZipToOutDir(zipReader, outPath); err != nil {
		return "", fmt.Errorf("failed to copy zip contents to outdir: %w", err)
	}

	return outputFileName, nil
}

func copyZipToOutDir(zipReader *zip.Reader, outDir string) error {
	for _, file := range zipReader.File {
		cleanName := filepath.Clean(file.Name)
		filePath := filepath.Join(outDir, cleanName)

		if !strings.HasPrefix(filePath, filepath.Clean(outDir)+string(os.PathSeparator)) {
			return fmt.Errorf("illegal file path: %s", filePath)
		}

		if err := os.MkdirAll(filepath.Dir(filePath), 0o755); err != nil {
			return err
		}

		if file.FileInfo().IsDir() {
			continue
		}

		fileReader, err := file.Open()
		if err != nil {
			return err
		}
		defer fileReader.Close()

		targetFile, err := os.OpenFile(filePath, os.O_WRONLY|os.O_CREATE|os.O_TRUNC, file.Mode())
		if err != nil {
			return err
		}
		defer targetFile.Close()

		if _, err := io.Copy(targetFile, fileReader); err != nil {
			return err
		}
	}

	return nil
}<|MERGE_RESOLUTION|>--- conflicted
+++ resolved
@@ -104,19 +104,12 @@
 		return "", err
 	}
 
-<<<<<<< HEAD
-=======
 	defer bundleResult.Body.Close()
 
->>>>>>> 0f4fde74
 	buf, err := io.ReadAll(bundleResult.Body)
 	if err != nil {
 		return "", err
 	}
-<<<<<<< HEAD
-	defer bundleResult.Body.Close()
-=======
->>>>>>> 0f4fde74
 
 	reader := bytes.NewReader(buf)
 	zipReader, err := zip.NewReader(reader, int64(len(buf)))
