--- conflicted
+++ resolved
@@ -820,24 +820,15 @@
 		heading := fmt.Sprintf("Source %s %s", styles.HeavilyEmphasized.Render(sourceID), styles.Success.Render("Compiled Successfully"))
 		var additionalLines []string
 
-<<<<<<< HEAD
 		appendReportLocation := func(report reports.ReportResult) {
 			if location := report.Location(); location != "" {
 				additionalLines = append(additionalLines, styles.Success.Render(fmt.Sprintf("└─%s: ", report.Title())+styles.Dimmed.Render(location)))
 			}
-=======
-	for sourceID, sourceRes := range sourceResults {
-		if sourceRes == nil || sourceRes.Result == nil {
-			continue
-		}
-
-		sourceLabel := ""
-		if len(sourceResults) > 1 {
-			sourceLabel = styles.Emphasized.Render(sourceID) + " - "
->>>>>>> 7d868a56
-		}
-
-		appendReportLocation(sourceRes.LintResult.Report)
+		}
+
+		if sourceRes.LintResult != nil {
+			appendReportLocation(sourceRes.LintResult.Report)
+		}
 		appendReportLocation(sourceRes.ChangeReport)
 
 		msg := fmt.Sprintf("%s\n%s\n", styles.Success.Render(heading), strings.Join(additionalLines, "\n"))
