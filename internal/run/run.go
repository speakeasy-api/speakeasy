--- conflicted
+++ resolved
@@ -137,7 +137,9 @@
 
 		for t := range w.workflow.Targets {
 			sourceRes, targetRes, err := w.runTarget(ctx, t)
-			w.SourceResults[sourceRes.Source] = sourceRes
+			if sourceRes != nil {
+				w.SourceResults[sourceRes.Source] = sourceRes
+			}
 			w.TargetResults[t] = targetRes
 
 			if err != nil {
@@ -148,14 +150,12 @@
 	} else if w.Source == "all" {
 		for id := range w.workflow.Sources {
 			_, sourceRes, err := w.RunSource(ctx, w.RootStep, id, "")
-			w.SourceResults[sourceRes.Source] = sourceRes
+			if sourceRes != nil {
+				w.SourceResults[sourceRes.Source] = sourceRes
+			}
 			if err != nil {
 				return err
 			}
-<<<<<<< HEAD
-=======
-			w.SourceResults[sourceRes.Source] = sourceRes
->>>>>>> e3b5b223
 		}
 	} else if w.Target != "" {
 		if _, ok := w.workflow.Targets[w.Target]; !ok {
@@ -163,7 +163,9 @@
 		}
 
 		sourceRes, targetRes, err := w.runTarget(ctx, w.Target)
-		w.SourceResults[sourceRes.Source] = sourceRes
+		if sourceRes != nil {
+			w.SourceResults[sourceRes.Source] = sourceRes
+		}
 		w.TargetResults[w.Target] = targetRes
 
 		if err != nil {
