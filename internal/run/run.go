--- conflicted
+++ resolved
@@ -1184,7 +1184,6 @@
 	return filteredLogs.String()
 }
 
-<<<<<<< HEAD
 func groupInvalidOperations(input []string) []string {
 	var result []string
 	for _, op := range input[0:7] {
@@ -1197,7 +1196,8 @@
 	}
 
 	return result
-=======
+}
+
 func enrichTelemetryWithCompletedWorkflow(ctx context.Context, w *Workflow) {
 	cliEvent := events.GetTelemetryEventFromContext(ctx)
 	if cliEvent != nil {
@@ -1216,5 +1216,4 @@
 			cliEvent.WorkflowLockPreRaw = &lockFileOldString
 		}
 	}
->>>>>>> 5c1b1d73
 }