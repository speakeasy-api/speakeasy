package run

import (
	"bytes"
	"context"
	"errors"
	"fmt"
	"io"
	"math/rand"
	"os"
	"path/filepath"
	"slices"
	"strings"
	"time"

<<<<<<< HEAD
	"github.com/speakeasy-api/speakeasy-core/ocicommon"
=======
	"go.uber.org/zap"
>>>>>>> a69a6fe4
	"golang.org/x/exp/maps"

	"github.com/speakeasy-api/openapi-generation/v2/pkg/generate"
	sdkGenConfig "github.com/speakeasy-api/sdk-gen-config"
	"github.com/speakeasy-api/sdk-gen-config/workflow"
	"github.com/speakeasy-api/speakeasy-client-sdk-go/v3/pkg/models/shared"
	"github.com/speakeasy-api/speakeasy-core/auth"
	"github.com/speakeasy-api/speakeasy-core/bundler"
	"github.com/speakeasy-api/speakeasy-core/events"
	"github.com/speakeasy-api/speakeasy-core/fsextras"
	"github.com/speakeasy-api/speakeasy-core/ocicommon"

	"github.com/speakeasy-api/speakeasy/internal/charm/styles"
	"github.com/speakeasy-api/speakeasy/internal/config"
	"github.com/speakeasy-api/speakeasy/internal/download"
	"github.com/speakeasy-api/speakeasy/internal/env"
	"github.com/speakeasy-api/speakeasy/internal/git"
	"github.com/speakeasy-api/speakeasy/internal/log"
	"github.com/speakeasy-api/speakeasy/internal/overlay"
	"github.com/speakeasy-api/speakeasy/internal/sdkgen"
	"github.com/speakeasy-api/speakeasy/internal/usagegen"
	"github.com/speakeasy-api/speakeasy/internal/utils"
	"github.com/speakeasy-api/speakeasy/internal/validation"
	"github.com/speakeasy-api/speakeasy/pkg/merge"
)

type Workflow struct {
	Target           string
	Source           string
	Repo             string
	RepoSubDirs      map[string]string
	InstallationURLs map[string]string
	Debug            bool
	ShouldCompile    bool
	ForceGeneration  bool

	RootStep           *WorkflowStep
	workflow           workflow.Workflow
	projectDir         string
	validatedDocuments []string
	generationAccess   *sdkgen.GenerationAccess
	FromQuickstart     bool
	lockfile           *workflow.LockFile
}

type sourceResult struct {
	Source string
	Result *validation.ValidationResult
}

func NewWorkflow(
	ctx context.Context,
	name, target, source, repo string,
	repoSubDirs, installationURLs map[string]string,
	debug, shouldCompile, forceGeneration bool,
) (*Workflow, error) {
	wf, projectDir, err := utils.GetWorkflowAndDir()
	if err != nil || wf == nil {
		return nil, fmt.Errorf("failed to load workflow.yaml: %w", err)
	}

	// Load the current lockfile so that we don't overwrite all targets
	lockfile, err := workflow.LoadLockfile(projectDir)
	if err != nil || lockfile == nil {
		lockfile = &workflow.LockFile{
			Sources: make(map[string]workflow.SourceLock),
			Targets: make(map[string]workflow.TargetLock),
		}
	}
	lockfile.SpeakeasyVersion = events.GetSpeakeasyVersionFromContext(ctx)
	lockfile.Workflow = *wf

	rootStep := NewWorkflowStep(name, nil)

	return &Workflow{
		Target:           target,
		Source:           source,
		Repo:             repo,
		RepoSubDirs:      repoSubDirs,
		InstallationURLs: installationURLs,
		Debug:            debug,
		ShouldCompile:    shouldCompile,
		workflow:         *wf,
		projectDir:       projectDir,
		RootStep:         rootStep,
		ForceGeneration:  forceGeneration,
		lockfile:         lockfile,
	}, nil
}

func ParseSourcesAndTargets() ([]string, []string, error) {
	wf, _, err := utils.GetWorkflowAndDir()
	if err != nil {
		return nil, nil, err
	}

	if err := wf.Validate(generate.GetSupportedLanguages()); err != nil {
		return nil, nil, err
	}

	targets := []string{}
	for targetID := range wf.Targets {
		targets = append(targets, targetID)
	}
	slices.Sort(targets)

	sources := []string{}
	for sourceID := range wf.Sources {
		sources = append(sources, sourceID)
	}
	slices.Sort(sources)

	return sources, targets, nil
}

func (w *Workflow) RunWithVisualization(ctx context.Context) error {
	updatesChannel := make(chan UpdateMsg)
	w.RootStep = NewWorkflowStep("Workflow", updatesChannel)

	var logs bytes.Buffer
	warnings := make([]string, 0)

	var err, runErr error
	var sourceResults map[string]*sourceResult
	logger := log.From(ctx)

	runFnCli := func() error {
		l := logger.WithWriter(&logs).WithWarnCapture(&warnings) // Swallow but retain the logs to be displayed later, upon failure
		runCtx := log.With(ctx, l)
		sourceResults, err = w.Run(runCtx)

		w.RootStep.Finalize(err == nil)

		if err != nil {
			runErr = err
			return err
		}

		return nil
	}

	startTime := time.Now()
	err = w.RootStep.RunWithVisualization(runFnCli, updatesChannel)
	endDuration := time.Since(startTime)

	if err != nil {
		logger.Errorf("Workflow failed with error: %s", err)
	}

	criticalWarns := getCriticalWarnings(warnings)

	// Display error logs if the workflow failed
	if runErr != nil {
		logger.Errorf("Workflow failed with error: %s\n", runErr)

		logger.PrintlnUnstyled(styles.MakeSection("Workflow run logs", strings.TrimSpace(logs.String()), styles.Colors.Grey))
	} else if len(criticalWarns) > 0 { // Display warning logs if the workflow succeeded with critical warnings
		s := strings.Join(criticalWarns, "\n")
		logger.PrintlnUnstyled(styles.MakeSection("Critical warnings found", strings.TrimSpace(s), styles.Colors.Yellow))
	}

	// Display success message if the workflow succeeded
	if err == nil && runErr == nil {
		w.printSourceSuccessMessage(logger, sourceResults)
		_ = w.printTargetSuccessMessage(logger, endDuration, len(criticalWarns) > 0)
	}

	return errors.Join(err, runErr)
}

func (w *Workflow) Run(ctx context.Context) (map[string]*sourceResult, error) {
	if w.Source != "" && w.Target != "" {
		return nil, fmt.Errorf("cannot specify both a target and a source")
	}

	sourceResults := make(map[string]*sourceResult)

	if w.Target == "all" {
		for t := range w.workflow.Targets {
			sourceRes, err := w.runTarget(ctx, t)
			if err != nil {
				return nil, err
			}

			sourceResults[sourceRes.Source] = sourceRes
		}
	} else if w.Source == "all" {
		for id := range w.workflow.Sources {
			_, sourceRes, err := w.runSource(ctx, w.RootStep, id, true)
			if err != nil {
				return nil, err
			}

			sourceResults[sourceRes.Source] = sourceRes
		}
	} else if w.Target != "" {
		if _, ok := w.workflow.Targets[w.Target]; !ok {
			return nil, fmt.Errorf("target %s not found", w.Target)
		}

		sourceRes, err := w.runTarget(ctx, w.Target)
		if err != nil {
			return nil, err
		}

		sourceResults[sourceRes.Source] = sourceRes
	} else if w.Source != "" {
		if _, ok := w.workflow.Sources[w.Source]; !ok {
			return nil, fmt.Errorf("source %s not found", w.Source)
		}

		_, sourceRes, err := w.runSource(ctx, w.RootStep, w.Source, true)
		if err != nil {
			return nil, err
		}

		sourceResults[sourceRes.Source] = sourceRes
	}

	if err := workflow.SaveLockfile(w.projectDir, w.lockfile); err != nil {
		return nil, err
	}

	return sourceResults, nil
}

func getTarget(target string) (*workflow.Target, error) {
	wf, _, err := utils.GetWorkflowAndDir()
	if err != nil {
		return nil, err
	}
	t := wf.Targets[target]
	return &t, nil
}

func (w *Workflow) runTarget(ctx context.Context, target string) (*sourceResult, error) {
	rootStep := w.RootStep.NewSubstep(fmt.Sprintf("Target: %s", target))

	t := w.workflow.Targets[target]

	log.From(ctx).Infof("Running target %s (%s)...\n", target, t.Target)

	source, sourcePath, err := w.workflow.GetTargetSource(target)
	if err != nil {
		return nil, err
	}

	var sourceRes *sourceResult

	if source != nil {
		sourcePath, sourceRes, err = w.runSource(ctx, rootStep, t.Source, false)
		if err != nil {
			return nil, err
		}
	} else {
		res, err := w.validateDocument(ctx, rootStep, t.Source, sourcePath, "", w.projectDir)
		if err != nil {
			return nil, err
		}

		sourceRes = &sourceResult{
			Source: t.Source,
			Result: res,
		}
	}

	var outDir string
	if t.Output != nil {
		outDir = *t.Output
	} else {
		outDir = w.projectDir
	}

	published := t.IsPublished()

	genYamlStep := rootStep.NewSubstep("Validating gen.yaml")

	genConfig, err := sdkGenConfig.Load(outDir)
	if err != nil {
		return nil, err
	}

	err = validation.ValidateConfigAndPrintErrors(ctx, t.Target, genConfig, published)
	if err != nil {
		if errors.Is(err, validation.NoConfigFound) {
			genYamlStep.Skip("gen.yaml not found, assuming new SDK")
		} else {
			return nil, err
		}
	}

	genStep := rootStep.NewSubstep(fmt.Sprintf("Generating %s SDK", utils.CapitalizeFirst(t.Target)))

	logListener := make(chan log.Msg)
	logger := log.From(ctx).WithListener(logListener)
	ctx = log.With(ctx, logger)
	go genStep.ListenForSubsteps(logListener)

	generationAccess, err := sdkgen.Generate(
		ctx,
		config.GetCustomerID(),
		config.GetWorkspaceID(),
		t.Target,
		sourcePath,
		"",
		"",
		outDir,
		events.GetSpeakeasyVersionFromContext(ctx),
		w.InstallationURLs[target],
		w.Debug,
		true,
		published,
		false,
		w.Repo,
		w.RepoSubDirs[target],
		w.ShouldCompile,
		w.ForceGeneration,
	)
	if err != nil {
		return nil, err
	}
	w.generationAccess = generationAccess

	if t.CodeSamples != nil {
		rootStep.NewSubstep("Generating Code Samples")
		configPath := "."
		outputPath := t.CodeSamples.Output
		if t.Output != nil {
			configPath = *t.Output
			outputPath = filepath.Join(*t.Output, outputPath)
		}

		err = usagegen.GenerateCodeSamplesOverlay(ctx, sourcePath, "", "", configPath, outputPath, []string{t.Target}, true)
		if err != nil {
			return nil, err
		}
	}

	rootStep.NewSubstep("Cleaning up")

	// Clean up temp files on success
	os.RemoveAll(workflow.GetTempDir())

	rootStep.SucceedWorkflow()

	if sourceLock, ok := w.lockfile.Sources[t.Source]; ok {
		w.lockfile.Targets[target] = workflow.TargetLock{
			Source:               t.Source,
			SourceNamespace:      sourceLock.SourceNamespace,
			SourceRevisionDigest: sourceLock.SourceRevisionDigest,
			SourceBlobDigest:     sourceLock.SourceBlobDigest,
			OutLocation:          outDir,
		}
	}

	return sourceRes, nil
}

func (w *Workflow) runSource(ctx context.Context, parentStep *WorkflowStep, id string, cleanUp bool) (string, *sourceResult, error) {
	rootStep := parentStep.NewSubstep(fmt.Sprintf("Source: %s", id))
	source := w.workflow.Sources[id]

	rulesetToUse := ""
	if source.Ruleset != nil {
		rulesetToUse = *source.Ruleset
	}

	logger := log.From(ctx)
	logger.Infof("Running source %s...", id)

	outputLocation, err := source.GetOutputLocation()
	if err != nil {
		return "", nil, err
	}

	var currentDocument string

	if len(source.Inputs) == 1 {
		if source.Inputs[0].IsSpeakeasyRegistry() {
			rootStep.NewSubstep("Downloading registry bundle")
			downloadLocation := outputLocation
			if len(source.Overlays) > 0 {
				downloadLocation = source.Inputs[0].GetTempRegistryDir(workflow.GetTempDir())
			}

			currentDocument, err = resolveSpeakeasyRegistryBundle(ctx, source.Inputs[0], downloadLocation)
			if err != nil {
				return "", nil, err
			}

			// In registry bundles specifically we cannot know the exact file output location before pulling the bundle down
			if len(source.Overlays) == 0 {
				outputLocation = currentDocument
			}
		} else if source.Inputs[0].IsRemote() {
			rootStep.NewSubstep("Downloading document")

			downloadLocation := outputLocation
			if len(source.Overlays) > 0 {
				downloadLocation = source.Inputs[0].GetTempDownloadPath(workflow.GetTempDir())
			}

			currentDocument, err = resolveRemoteDocument(ctx, source.Inputs[0], downloadLocation)
			if err != nil {
				return "", nil, err
			}
		} else {
			currentDocument = source.Inputs[0].Location
		}
	} else {
		mergeStep := rootStep.NewSubstep("Merge documents")

		mergeLocation := source.GetTempMergeLocation()
		if len(source.Overlays) == 0 {
			mergeLocation = outputLocation
		}

		logger.Infof("Merging %d schemas into %s...", len(source.Inputs), mergeLocation)

		inSchemas := []string{}
		for _, input := range source.Inputs {
			if input.IsSpeakeasyRegistry() {
				mergeStep.NewSubstep(fmt.Sprintf("Download registry bundle from %s", input.Location))
				downloadedPath, err := resolveSpeakeasyRegistryBundle(ctx, input, source.Inputs[0].GetTempRegistryDir(workflow.GetTempDir()))
				if err != nil {
					return "", nil, err
				}

				inSchemas = append(inSchemas, downloadedPath)
			} else if input.IsRemote() {
				mergeStep.NewSubstep(fmt.Sprintf("Download document from %s", input.Location))

				downloadedPath, err := resolveRemoteDocument(ctx, input, input.GetTempDownloadPath(workflow.GetTempDir()))
				if err != nil {
					return "", nil, err
				}

				inSchemas = append(inSchemas, downloadedPath)
			} else {
				inSchemas = append(inSchemas, input.Location)
			}
		}

		mergeStep.NewSubstep(fmt.Sprintf("Merge %d documents", len(source.Inputs)))

		if err := mergeDocuments(ctx, inSchemas, mergeLocation, rulesetToUse, w.projectDir); err != nil {
			return "", nil, err
		}

		currentDocument = mergeLocation
	}

	if len(source.Overlays) > 0 {
		overlayStep := rootStep.NewSubstep("Applying overlays")

		overlayLocation := outputLocation

		logger.Infof("Applying %d overlays into %s...", len(source.Overlays), overlayLocation)

		overlaySchemas := []string{}
		for _, overlay := range source.Overlays {
			if overlay.IsRemote() {
				overlayStep.NewSubstep(fmt.Sprintf("Download document from %s", overlay.Location))

				downloadedPath, err := resolveRemoteDocument(ctx, overlay, overlay.GetTempDownloadPath(workflow.GetTempDir()))
				if err != nil {
					return "", nil, err
				}

				overlaySchemas = append(overlaySchemas, downloadedPath)
			} else {
				overlaySchemas = append(overlaySchemas, overlay.Location)
			}
		}

		overlayStep.NewSubstep(fmt.Sprintf("Apply %d overlay(s)", len(source.Overlays)))

		if err := overlayDocument(ctx, currentDocument, overlaySchemas, overlayLocation); err != nil {
			return "", nil, err
		}
	}

<<<<<<< HEAD
	hasSchemaRegistry, _ := auth.HasWorkspaceFeatureFlag(ctx, shared.FeatureFlagsSchemaRegistry)
	if hasSchemaRegistry && !isSingleRegistrySource(source) {
		pl := bundler.NewPipeline(&bundler.PipelineOptions{})
		memfs := fsextras.NewMemFS()

		registryStep := rootStep.NewSubstep("Tracking OpenAPI Changes")

		registryStep.NewSubstep("Snapshotting OpenAPI Revision")

		_, err := pl.Localize(ctx, memfs, bundler.LocalizeOptions{
			DocumentPath: outputLocation,
		})
		if err != nil {
			return "", nil, fmt.Errorf("error localizing openapi document: %w", err)
		}

		err = pl.BuildOCIImage(ctx, bundler.NewReadWriteFS(memfs, memfs), &bundler.OCIBuildOptions{
			Tags: []string{"latest"},
		})
		if err != nil {
			return "", nil, fmt.Errorf("error bundling openapi artifact: %w", err)
		}

		serverURL := auth.GetServerURL()
		insecurePublish := false
		if strings.HasPrefix(serverURL, "http://") {
			insecurePublish = true
		}

		reg := strings.TrimPrefix(serverURL, "http://")
		reg = strings.TrimPrefix(reg, "https://")

		tags := []string{"latest"} // TODO: read from workflow.yaml

		registryStep.NewSubstep("Storing OpenAPI Revision")
		registryStep.NewSubstep(reg)
		registryStep.NewSubstep(id)
		pushResult, err := pl.PushOCIImage(ctx, memfs, &bundler.OCIPushOptions{
			Tags:     tags,
			Registry: reg,
			Access: ocicommon.NewRepositoryAccess(config.GetSpeakeasyAPIKey(), id, ocicommon.RepositoryAccessOptions{
				Insecure: insecurePublish,
			}),
		})
		if err != nil && !errors.Is(err, ocicommon.ErrAccessGated) {
			return "", nil, fmt.Errorf("error publishing openapi bundle to registry: %w", err)
		}

		registryStep.SucceedWorkflow()

		var manifestDigest *string
		var blobDigest *string
		if pushResult.References != nil && len(pushResult.References) > 0 {
			manifestDigestStr := pushResult.References[0].ManifestDescriptor.Digest.String()
			manifestDigest = &manifestDigestStr
			manifestLayers := pushResult.References[0].Manifest.Layers
			for _, layer := range manifestLayers {
				if layer.MediaType == ocicommon.MediaTypeOpenAPIBundleV0 {
					blobDigestStr := layer.Digest.String()
					blobDigest = &blobDigestStr
					break
				}
			}
		}

		cliEvent := events.GetTelemetryEventFromContext(ctx)
		if cliEvent != nil {
			cliEvent.SourceRevisionDigest = manifestDigest
			cliEvent.SourceNamespaceName = &id
			cliEvent.SourceBlobDigest = blobDigest
		}

		w.lockfile.Sources[id] = workflow.SourceLock{
			SourceNamespace:      id,
			SourceRevisionDigest: *manifestDigest,
			SourceBlobDigest:     *blobDigest,
			Tags:                 tags,
		}
=======
	err = w.snapshotSource(ctx, rootStep, id, outputLocation)
	if err != nil {
		return "", nil, err
>>>>>>> a69a6fe4
	}

	res, err := w.validateDocument(ctx, rootStep, id, outputLocation, rulesetToUse, w.projectDir)
	if err != nil {
		return "", nil, err
	}

	sourceRes := &sourceResult{
		Source: id,
		Result: res,
	}

	rootStep.SucceedWorkflow()

	if cleanUp {
		rootStep.NewSubstep("Cleaning up")

		// Clean up temp files on success
		os.RemoveAll(workflow.GetTempDir())
	}

	return outputLocation, sourceRes, nil
}

func (w *Workflow) validateDocument(ctx context.Context, parentStep *WorkflowStep, source, schemaPath, defaultRuleset, projectDir string) (*validation.ValidationResult, error) {
	step := parentStep.NewSubstep("Validating document")

	if slices.Contains(w.validatedDocuments, schemaPath) {
		step.Skip("already validated")
		return nil, nil
	}

	limits := &validation.OutputLimits{
		MaxErrors: 1000,
		MaxWarns:  1000,
	}

	res, err := validation.ValidateOpenAPI(ctx, source, schemaPath, "", "", limits, defaultRuleset, projectDir)

	w.validatedDocuments = append(w.validatedDocuments, schemaPath)

	return res, err
}

func (w *Workflow) snapshotSource(ctx context.Context, parentStep *WorkflowStep, namespaceName string, documentPath string) error {
	hasSchemaRegistry, _ := auth.HasWorkspaceFeatureFlag(ctx, shared.FeatureFlagsSchemaRegistry)
	if !hasSchemaRegistry {
		return nil
	}

	pl := bundler.NewPipeline(&bundler.PipelineOptions{})
	memfs := fsextras.NewMemFS()

	registryStep := parentStep.NewSubstep("Tracking OpenAPI Changes")

	registryStep.NewSubstep("Snapshotting OpenAPI Revision")

	_, err := pl.Localize(ctx, memfs, bundler.LocalizeOptions{
		DocumentPath: documentPath,
	})
	if err != nil {
		return fmt.Errorf("error localizing openapi document: %w", err)
	}

	gitRepo, err := git.NewLocalRepository(w.projectDir)
	if err != nil {
		log.From(ctx).Debug("error sniffing git repository", zap.Error(err))
	}

	revision := ""
	if gitRepo != nil {
		revision, err = gitRepo.HeadHash()
		if err != nil {
			log.From(ctx).Debug("error sniffing head commit hash", zap.Error(err))
		}
	}

	err = pl.BuildOCIImage(ctx, bundler.NewReadWriteFS(memfs, memfs), &bundler.OCIBuildOptions{
		Tags:         []string{"latest"},
		Reproducible: true,
		Annotations: ocicommon.Annotations{
			Revision: revision,
		},
	})
	if err != nil {
		return fmt.Errorf("error bundling openapi artifact: %w", err)
	}

	serverURL := auth.GetServerURL()
	insecurePublish := false
	if strings.HasPrefix(serverURL, "http://") {
		insecurePublish = true
	}

	reg := strings.TrimPrefix(serverURL, "http://")
	reg = strings.TrimPrefix(reg, "https://")

	tags := []string{"latest"} // TODO: read from workflow.yaml

	registryStep.NewSubstep("Storing OpenAPI Revision")
	pushResult, err := pl.PushOCIImage(ctx, memfs, &bundler.OCIPushOptions{
		Tags:     tags,
		Registry: reg,
		Access: ocicommon.NewRepositoryAccess(config.GetSpeakeasyAPIKey(), namespaceName, ocicommon.RepositoryAccessOptions{
			Insecure: insecurePublish,
		}),
	})
	if err != nil && !errors.Is(err, ocicommon.ErrAccessGated) {
		return fmt.Errorf("error publishing openapi bundle to registry: %w", err)
	}

	registryStep.SucceedWorkflow()

	var manifestDigest *string
	var blobDigest *string
	if pushResult.References != nil && len(pushResult.References) > 0 {
		manifestDigestStr := pushResult.References[0].ManifestDescriptor.Digest.String()
		manifestDigest = &manifestDigestStr
		manifestLayers := pushResult.References[0].Manifest.Layers
		for _, layer := range manifestLayers {
			if layer.MediaType == ocicommon.MediaTypeOpenAPIBundleV0 {
				blobDigestStr := layer.Digest.String()
				blobDigest = &blobDigestStr
				break
			}
		}
	}

	cliEvent := events.GetTelemetryEventFromContext(ctx)
	if cliEvent != nil {
		cliEvent.SourceRevisionDigest = manifestDigest
		cliEvent.SourceNamespaceName = &namespaceName
		cliEvent.SourceBlobDigest = blobDigest
	}

	w.lockfile.Sources[namespaceName] = workflow.SourceLock{
		SourceNamespace:      namespaceName,
		SourceRevisionDigest: *manifestDigest,
		SourceBlobDigest:     *blobDigest,
		Tags:                 tags,
	}

	return nil
}

func (w *Workflow) printTargetSuccessMessage(logger log.Logger, endDuration time.Duration, criticalWarnings bool) error {
	t, err := getTarget(w.Target)
	if err != nil {
		return err
	}
	workingDirectory, err := os.Getwd()
	if err != nil {
		return err
	}
	tOut := workingDirectory
	if t.Output != nil && *t.Output != "" && *t.Output != "." {
		tOut = *t.Output
	}
	if w.Target == "all" {
		tOut = "the paths specified in workflow.yaml"
	}

	titleMsg := " SDK Generated Successfully"
	additionalLines := []string{
		"✎ Output written to " + tOut,
		fmt.Sprintf("⏲ Generated in %.1f Seconds", endDuration.Seconds()),
	}

	if w.FromQuickstart {
		additionalLines = append(additionalLines, "Execute `speakeasy run` to regenerate your SDK!")
	}

	if t.CodeSamples != nil {
		additionalLines = append(additionalLines, fmt.Sprintf("Code samples overlay file written to %s", t.CodeSamples.Output))
	}

	if criticalWarnings {
		additionalLines = append(additionalLines, "⚠ Critical warnings found. Please review the logs above.")
		titleMsg = " SDK Generated with Warnings"
	}

	msg := styles.RenderSuccessMessage(
		t.Target+titleMsg,
		additionalLines...,
	)
	logger.Println(msg)

	if w.generationAccess != nil && !w.generationAccess.AccessAllowed {
		msg := styles.RenderInfoMessage(
			"🚀 Time to Upgrade 🚀\n",
			strings.Split(w.generationAccess.Message, "\n")...,
		)
		logger.Println("\n\n" + msg)
	}

	return nil
}

func (w *Workflow) printSourceSuccessMessage(logger log.Logger, sourceResults map[string]*sourceResult) {
	if len(sourceResults) == 0 {
		return
	}

	titleMsg := fmt.Sprintf("Source %s %s", styles.HeavilyEmphasized.Render(maps.Keys(sourceResults)[0]), styles.Success.Render("Compiled Successfully"))
	if len(sourceResults) > 1 {
		titleMsg = "Sources Compiled Successfully"
	}

	var additionalLines []string

	for sourceID, sourceRes := range sourceResults {
		sourceLabel := ""
		if len(sourceResults) > 1 {
			sourceLabel = styles.Emphasized.Render(sourceID) + " - "
		}

		var report string
		if sourceRes.Result.ReportURL != "" {
			report = styles.Dimmed.Render("Linting report available at " + sourceRes.Result.ReportURL)
		} else {
			report = styles.Dimmed.Render(sourceRes.Result.ReportOutput)
		}

		additionalLines = append(additionalLines, sourceLabel+report)
	}

	msg := fmt.Sprintf("%s\n%s\n", styles.Success.Render(titleMsg), strings.Join(additionalLines, "\n"))

	logger.Println(msg)
}

func resolveSpeakeasyRegistryBundle(ctx context.Context, d workflow.Document, outPath string) (string, error) {
	log.From(ctx).Infof("Downloading bundle %s... to %s\n", d.Location, outPath)
	hasSchemaRegistry, _ := auth.HasWorkspaceFeatureFlag(ctx, shared.FeatureFlagsSchemaRegistry)
	if !hasSchemaRegistry {
		return "", fmt.Errorf("schema registry is not enabled for this workspace")
	}

	if err := os.MkdirAll(filepath.Dir(outPath), os.ModePerm); err != nil {
		return "", err
	}

	registryBreakdown := workflow.ParseSpeakeasyRegistryReference(d.Location)
	if registryBreakdown == nil {
		return "", fmt.Errorf("failed to parse speakeasy registry reference %s", d.Location)
	}

	return download.DownloadRegistryOpenAPIBundle(ctx, registryBreakdown.NamespaceID, registryBreakdown.Reference, outPath)
}

func resolveRemoteDocument(ctx context.Context, d workflow.Document, outPath string) (string, error) {
	log.From(ctx).Infof("Downloading %s... to %s\n", d.Location, outPath)

	if err := os.MkdirAll(filepath.Dir(outPath), os.ModePerm); err != nil {
		return "", err
	}

	var token, header string
	if d.Auth != nil {
		header = d.Auth.Header
		envVar := strings.TrimPrefix(d.Auth.Secret, "$")

		// GitHub action secrets are prefixed with INPUT_
		if env.IsGithubAction() {
			envVar = "INPUT_" + envVar
		}
		token = os.Getenv(strings.ToUpper(envVar))
	}

	if err := download.DownloadFile(d.Location, outPath, header, token); err != nil {
		return "", err
	}

	return outPath, nil
}

func mergeDocuments(ctx context.Context, inSchemas []string, outFile, defaultRuleset, workingDir string) error {
	if err := os.MkdirAll(filepath.Dir(outFile), os.ModePerm); err != nil {
		return err
	}

	if err := merge.MergeOpenAPIDocuments(ctx, inSchemas, outFile, defaultRuleset, workingDir); err != nil {
		return err
	}

	log.From(ctx).Printf("Successfully merged %d schemas into %s", len(inSchemas), outFile)

	return nil
}

func isSingleRegistrySource(source workflow.Source) bool {
	return len(source.Inputs) == 1 && len(source.Overlays) == 0 && source.Inputs[0].IsSpeakeasyRegistry()
}

func overlayDocument(ctx context.Context, schema string, overlayFiles []string, outFile string) error {
	currentBase := schema
	if err := os.MkdirAll(workflow.GetTempDir(), os.ModePerm); err != nil {
		return err
	}

	for _, overlayFile := range overlayFiles {
		applyPath := getTempApplyPath(overlayFile)

		tempOutFile, err := os.Create(applyPath)
		if err != nil {
			return err
		}

		if err := overlay.Apply(currentBase, overlayFile, tempOutFile); err != nil {
			return err
		}

		if err := tempOutFile.Close(); err != nil {
			return err
		}

		currentBase = applyPath
	}

	if err := os.MkdirAll(filepath.Dir(outFile), os.ModePerm); err != nil {
		return err
	}

	finalTempFile, err := os.Open(currentBase)
	if err != nil {
		return err
	}
	defer finalTempFile.Close()

	outFileWriter, err := os.Create(outFile)
	if err != nil {
		return err
	}
	defer outFileWriter.Close()

	if _, err := io.Copy(outFileWriter, finalTempFile); err != nil {
		return err
	}

	log.From(ctx).Successf("Successfully applied %d overlays into %s", len(overlayFiles), outFile)

	return nil
}

const letterBytes = "abcdefghijklmnopqrstuvwxyzABCDEFGHIJKLMNOPQRSTUVWXYZ"

var randStringBytes = func(n int) string {
	b := make([]byte, n)
	for i := range b {
		b[i] = letterBytes[rand.Intn(len(letterBytes))]
	}
	return string(b)
}

func getTempApplyPath(overlayFile string) string {
	return filepath.Join(workflow.GetTempDir(), fmt.Sprintf("applied_%s%s", randStringBytes(10), filepath.Ext(overlayFile)))
}<|MERGE_RESOLUTION|>--- conflicted
+++ resolved
@@ -13,11 +13,7 @@
 	"strings"
 	"time"
 
-<<<<<<< HEAD
-	"github.com/speakeasy-api/speakeasy-core/ocicommon"
-=======
 	"go.uber.org/zap"
->>>>>>> a69a6fe4
 	"golang.org/x/exp/maps"
 
 	"github.com/speakeasy-api/openapi-generation/v2/pkg/generate"
@@ -500,90 +496,11 @@
 		}
 	}
 
-<<<<<<< HEAD
-	hasSchemaRegistry, _ := auth.HasWorkspaceFeatureFlag(ctx, shared.FeatureFlagsSchemaRegistry)
-	if hasSchemaRegistry && !isSingleRegistrySource(source) {
-		pl := bundler.NewPipeline(&bundler.PipelineOptions{})
-		memfs := fsextras.NewMemFS()
-
-		registryStep := rootStep.NewSubstep("Tracking OpenAPI Changes")
-
-		registryStep.NewSubstep("Snapshotting OpenAPI Revision")
-
-		_, err := pl.Localize(ctx, memfs, bundler.LocalizeOptions{
-			DocumentPath: outputLocation,
-		})
+	if !isSingleRegistrySource(source) {
+		err = w.snapshotSource(ctx, rootStep, id, outputLocation)
 		if err != nil {
-			return "", nil, fmt.Errorf("error localizing openapi document: %w", err)
-		}
-
-		err = pl.BuildOCIImage(ctx, bundler.NewReadWriteFS(memfs, memfs), &bundler.OCIBuildOptions{
-			Tags: []string{"latest"},
-		})
-		if err != nil {
-			return "", nil, fmt.Errorf("error bundling openapi artifact: %w", err)
-		}
-
-		serverURL := auth.GetServerURL()
-		insecurePublish := false
-		if strings.HasPrefix(serverURL, "http://") {
-			insecurePublish = true
-		}
-
-		reg := strings.TrimPrefix(serverURL, "http://")
-		reg = strings.TrimPrefix(reg, "https://")
-
-		tags := []string{"latest"} // TODO: read from workflow.yaml
-
-		registryStep.NewSubstep("Storing OpenAPI Revision")
-		registryStep.NewSubstep(reg)
-		registryStep.NewSubstep(id)
-		pushResult, err := pl.PushOCIImage(ctx, memfs, &bundler.OCIPushOptions{
-			Tags:     tags,
-			Registry: reg,
-			Access: ocicommon.NewRepositoryAccess(config.GetSpeakeasyAPIKey(), id, ocicommon.RepositoryAccessOptions{
-				Insecure: insecurePublish,
-			}),
-		})
-		if err != nil && !errors.Is(err, ocicommon.ErrAccessGated) {
-			return "", nil, fmt.Errorf("error publishing openapi bundle to registry: %w", err)
-		}
-
-		registryStep.SucceedWorkflow()
-
-		var manifestDigest *string
-		var blobDigest *string
-		if pushResult.References != nil && len(pushResult.References) > 0 {
-			manifestDigestStr := pushResult.References[0].ManifestDescriptor.Digest.String()
-			manifestDigest = &manifestDigestStr
-			manifestLayers := pushResult.References[0].Manifest.Layers
-			for _, layer := range manifestLayers {
-				if layer.MediaType == ocicommon.MediaTypeOpenAPIBundleV0 {
-					blobDigestStr := layer.Digest.String()
-					blobDigest = &blobDigestStr
-					break
-				}
-			}
-		}
-
-		cliEvent := events.GetTelemetryEventFromContext(ctx)
-		if cliEvent != nil {
-			cliEvent.SourceRevisionDigest = manifestDigest
-			cliEvent.SourceNamespaceName = &id
-			cliEvent.SourceBlobDigest = blobDigest
-		}
-
-		w.lockfile.Sources[id] = workflow.SourceLock{
-			SourceNamespace:      id,
-			SourceRevisionDigest: *manifestDigest,
-			SourceBlobDigest:     *blobDigest,
-			Tags:                 tags,
-		}
-=======
-	err = w.snapshotSource(ctx, rootStep, id, outputLocation)
-	if err != nil {
-		return "", nil, err
->>>>>>> a69a6fe4
+			return "", nil, err
+		}
 	}
 
 	res, err := w.validateDocument(ctx, rootStep, id, outputLocation, rulesetToUse, w.projectDir)
