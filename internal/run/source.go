package run

import (
	"context"
	"fmt"
	"io"
	"io/fs"
	"math/rand"
	"os"
	"path/filepath"
	"slices"
	"strings"

	"github.com/speakeasy-api/speakeasy/internal/links"
	"github.com/speakeasy-api/versioning-reports/versioning"

	"github.com/iancoleman/strcase"
	"github.com/speakeasy-api/sdk-gen-config/workflow"
	"github.com/speakeasy-api/speakeasy-client-sdk-go/v3/pkg/models/shared"
	"github.com/speakeasy-api/speakeasy-core/auth"
	"github.com/speakeasy-api/speakeasy-core/bundler"
	"github.com/speakeasy-api/speakeasy-core/errors"
	"github.com/speakeasy-api/speakeasy-core/events"
	"github.com/speakeasy-api/speakeasy-core/fsextras"
	"github.com/speakeasy-api/speakeasy-core/ocicommon"
	"github.com/speakeasy-api/speakeasy-core/openapi"
	"github.com/speakeasy-api/speakeasy-core/suggestions"
	"github.com/speakeasy-api/speakeasy/internal/changes"
	"github.com/speakeasy-api/speakeasy/internal/charm/styles"
	"github.com/speakeasy-api/speakeasy/internal/config"
	"github.com/speakeasy-api/speakeasy/internal/defaultcodesamples"
	"github.com/speakeasy-api/speakeasy/internal/env"
	"github.com/speakeasy-api/speakeasy/internal/git"
	"github.com/speakeasy-api/speakeasy/internal/github"
	"github.com/speakeasy-api/speakeasy/internal/log"
	"github.com/speakeasy-api/speakeasy/internal/overlay"
	"github.com/speakeasy-api/speakeasy/internal/reports"
	"github.com/speakeasy-api/speakeasy/internal/schema"
	"github.com/speakeasy-api/speakeasy/internal/suggest"
	"github.com/speakeasy-api/speakeasy/internal/utils"
	"github.com/speakeasy-api/speakeasy/internal/validation"
	"github.com/speakeasy-api/speakeasy/internal/workflowTracking"
	"github.com/speakeasy-api/speakeasy/pkg/merge"
	"github.com/speakeasy-api/speakeasy/registry"
	"go.uber.org/zap"
)

type SourceResult struct {
	Source       string
	InputSpec    string
	LintResult   *validation.ValidationResult
	ChangeReport *reports.ReportResult
	Diagnosis    *suggestions.Diagnosis
}

type LintingError struct {
	Err      error
	Document string
}

func (e *LintingError) Error() string {
	return fmt.Sprintf("linting failed: %s - %s", e.Document, e.Err.Error())
}

func (w *Workflow) RunSource(ctx context.Context, parentStep *workflowTracking.WorkflowStep, sourceID, targetID string, cleanUp bool) (string, *SourceResult, error) {
	rootStep := parentStep.NewSubstep(fmt.Sprintf("Source: %s", sourceID))
	source := w.workflow.Sources[sourceID]
	sourceRes := &SourceResult{
		Source: sourceID,
	}

	rulesetToUse := "speakeasy-generation"
	if source.Ruleset != nil {
		rulesetToUse = *source.Ruleset
	}

	logger := log.From(ctx)
	logger.Infof("Running Source %s...", sourceID)

	outputLocation, err := source.GetOutputLocation()
	if err != nil {
		return "", nil, err
	}

	var currentDocument string
	if len(source.Inputs) == 1 {
		var singleLocation *string
		// The output location should be the resolved location
		if len(source.Overlays) == 0 {
			singleLocation = &outputLocation
		}
		currentDocument, err = schema.ResolveDocument(ctx, source.Inputs[0], singleLocation, rootStep)
		if err != nil {
			return "", nil, err
		}
		// In registry bundles specifically we cannot know the exact file output location before pulling the bundle down
		if len(source.Overlays) == 0 && source.Inputs[0].IsSpeakeasyRegistry() {
			outputLocation = currentDocument
		}
	} else {
		mergeStep := rootStep.NewSubstep("Merge Documents")

		mergeLocation := source.GetTempMergeLocation()
		if len(source.Overlays) == 0 {
			mergeLocation = outputLocation
		}

		logger.Infof("Merging %d schemas into %s...", len(source.Inputs), mergeLocation)

		inSchemas := []string{}
		for _, input := range source.Inputs {
			resolvedPath, err := schema.ResolveDocument(ctx, input, nil, mergeStep)
			if err != nil {
				return "", nil, err
			}
			inSchemas = append(inSchemas, resolvedPath)
		}

		mergeStep.NewSubstep(fmt.Sprintf("Merge %d documents", len(source.Inputs)))

		if err := mergeDocuments(ctx, inSchemas, mergeLocation, rulesetToUse, w.ProjectDir); err != nil {
			return "", nil, err
		}

		currentDocument = mergeLocation
	}

	sourceRes.InputSpec, err = utils.ReadFileToString(currentDocument)
	if err != nil {
		return "", nil, err
	}

	if len(source.Overlays) > 0 {
		overlayStep := rootStep.NewSubstep("Applying Overlays")

		overlayLocation := outputLocation

		logger.Infof("Applying %d overlays into %s...", len(source.Overlays), overlayLocation)

		overlaySchemas := []string{}
		for _, overlay := range source.Overlays {
			overlayFilePath := ""
			if overlay.Document != nil {
				overlayFilePath, err = schema.ResolveDocument(ctx, *overlay.Document, nil, overlayStep)
				if err != nil {
					return "", nil, err
				}
			} else if overlay.FallbackCodeSamples != nil {
				// Make temp file for the overlay output
				overlayFilePath := filepath.Join(workflow.GetTempDir(), fmt.Sprintf("fallback_code_samples_overlay_%s.yaml", randStringBytes(10)))
				if err := os.MkdirAll(filepath.Dir(overlayFilePath), 0o755); err != nil {
					return "", nil, err
				}

				err = defaultcodesamples.DefaultCodeSamples(ctx, defaultcodesamples.DefaultCodeSamplesFlags{
					SchemaPath: currentDocument,
					Language:   overlay.FallbackCodeSamples.FallbackCodeSamplesLanguage,
					Out:        overlayFilePath,
				})
				if err != nil {
					logger.Errorf("failed to generate default code samples: %s", err.Error())
					return "", nil, err
				}
			}
			overlaySchemas = append(overlaySchemas, overlayFilePath)

		}

		overlayStep.NewSubstep(fmt.Sprintf("Apply %d overlay(s)", len(source.Overlays)))

		if err := overlayDocument(ctx, currentDocument, overlaySchemas, overlayLocation); err != nil {
			return "", nil, err
		}

		currentDocument = overlayLocation
	}

	if !isSingleRegistrySource(source) && !w.SkipSnapshot {
		err = w.snapshotSource(ctx, rootStep, sourceID, source, currentDocument)
		if err != nil && !errors.Is(err, ocicommon.ErrAccessGated) {
			logger.Warnf("failed to snapshot source: %s", err.Error())
		}
	}

	sourceRes.Diagnosis, err = suggest.Diagnose(ctx, currentDocument)
	if err != nil {
		return "", sourceRes, err
	}

	// If the source has a previous tracked revision, compute changes against it
	if w.lockfileOld != nil && !w.SkipChangeReport {
		if targetLockOld, ok := w.lockfileOld.Targets[targetID]; ok && !utils.IsZeroTelemetryOrganization(ctx) {
			sourceRes.ChangeReport, err = w.computeChanges(ctx, rootStep, targetLockOld, currentDocument)
			if err != nil {
				// Don't fail the whole workflow if this fails
				logger.Warnf("failed to compute OpenAPI changes: %s", err.Error())
			}
		}
	}
	if sourceRes.ChangeReport == nil {
		// If we failed to compute changes, always generate the SDK
		_ = versioning.AddVersionReport(ctx, versioning.VersionReport{
			MustGenerate: true,
			Key:          "openapi_change_summary",
			Priority:     5,
		})
	}

<<<<<<< HEAD
	// sourceRes.LintResult, err = w.validateDocument(ctx, rootStep, sourceID, currentDocument, rulesetToUse, w.ProjectDir)
	// if err != nil {
	// 	return "", sourceRes, &LintingError{Err: err, Document: currentDocument}
	// }
=======
	if !w.SkipLinting {
		sourceRes.LintResult, err = w.validateDocument(ctx, rootStep, sourceID, currentDocument, rulesetToUse, w.projectDir)
		if err != nil {
			return "", sourceRes, &LintingError{Err: err, Document: currentDocument}
		}
	}
>>>>>>> 9aeb40e2

	rootStep.SucceedWorkflow()

	if cleanUp {
		rootStep.NewSubstep("Cleaning Up")
		os.RemoveAll(workflow.GetTempDir())
	}

	return currentDocument, sourceRes, nil
}

func (w *Workflow) computeChanges(ctx context.Context, rootStep *workflowTracking.WorkflowStep, targetLock workflow.TargetLock, newDocPath string) (r *reports.ReportResult, err error) {
	changesStep := rootStep.NewSubstep("Computing Document Changes")
	if !registry.IsRegistryEnabled(ctx) {
		changesStep.Skip("API Registry not enabled")
		return
	}

	defer func() {
		if err != nil {
			changesStep.Fail()
		}
	}()

	orgSlug := auth.GetOrgSlugFromContext(ctx)
	workspaceSlug := auth.GetWorkspaceSlugFromContext(ctx)

	oldRegistryLocation := ""
	if targetLock.SourceRevisionDigest != "" && targetLock.SourceNamespace != "" {
		oldRegistryLocation = fmt.Sprintf("%s/%s/%s/%s@%s", "registry.speakeasyapi.dev", orgSlug, workspaceSlug,
			targetLock.SourceNamespace, targetLock.SourceRevisionDigest)
	} else {
		changesStep.Skip("no previous revision found")

		return
	}

	changesStep.NewSubstep("Downloading prior revision")

	d := workflow.Document{Location: oldRegistryLocation}
	oldDocPath, err := registry.ResolveSpeakeasyRegistryBundle(ctx, d, d.GetTempRegistryDir(workflow.GetTempDir()))
	if err != nil {
		return
	}

	changesStep.NewSubstep("Computing changes")

	c, err := changes.GetChanges(ctx, oldDocPath.LocalFilePath, newDocPath)
	if err != nil {
		return r, fmt.Errorf("error computing changes: %w", err)
	}

	changesStep.NewSubstep("Uploading changes report")
	report, err := reports.UploadReport(ctx, c.GetHTMLReport(), shared.TypeChanges)
	if err != nil {
		return r, fmt.Errorf("failed to persist report: %w", err)
	}
	r = &report

	log.From(ctx).Info(r.Message)

	summary, err := c.GetSummary()
	if err != nil || summary == nil {
		return r, fmt.Errorf("failed to get report summary: %w", err)
	}

	// Do not write github action changes if we have already processed this source
	// If we don't do this check we will see duplicate openapi changes summaries in the PR
	if _, ok := w.computedChanges[targetLock.Source]; !ok {
		github.GenerateChangesSummary(ctx, r.URL, *summary)
	}

	w.computedChanges[targetLock.Source] = true

	changesStep.SucceedWorkflow()
	return
}

func (w *Workflow) validateDocument(ctx context.Context, parentStep *workflowTracking.WorkflowStep, source, schemaPath, defaultRuleset, projectDir string) (*validation.ValidationResult, error) {
	step := parentStep.NewSubstep("Validating Document")

	if slices.Contains(w.validatedDocuments, schemaPath) {
		step.Skip("already validated")
		return nil, nil
	}

	limits := &validation.OutputLimits{
		MaxErrors: 1000,
		MaxWarns:  1000,
	}

	res, err := validation.ValidateOpenAPI(ctx, source, schemaPath, "", "", limits, defaultRuleset, projectDir, w.FromQuickstart)

	w.validatedDocuments = append(w.validatedDocuments, schemaPath)

	return res, err
}

func (w *Workflow) snapshotSource(ctx context.Context, parentStep *workflowTracking.WorkflowStep, sourceID string, source workflow.Source, documentPath string) (err error) {
	registryStep := parentStep.NewSubstep("Tracking OpenAPI Changes")

	if !registry.IsRegistryEnabled(ctx) {
		registryStep.Skip("API Registry not enabled")
		return ocicommon.ErrAccessGated
	}

	defer func() {
		if err != nil {
			registryStep.Fail()
		}
	}()

	namespaceName := strcase.ToKebab(sourceID)
	if source.Registry != nil {
		orgSlug, workspaceSlug, name, err := source.Registry.ParseRegistryLocation()
		if err != nil {
			if env.IsGithubAction() {
				return fmt.Errorf("error parsing registry location %s: %w", string(source.Registry.Location), err)
			}

			log.From(ctx).Warnf("error parsing registry location %s: %v", string(source.Registry.Location), err)
		}

		if orgSlug != auth.GetOrgSlugFromContext(ctx) {
			message := fmt.Sprintf("current authenticated org %s does not match provided location %s", auth.GetOrgSlugFromContext(ctx), string(source.Registry.Location))
			if !env.IsGithubAction() {
				message += " run `speakeasy auth logout`"
			}
			if speakeasySelf == auth.GetOrgSlugFromContext(ctx) && !env.IsGithubAction() {
				log.From(ctx).Warn(message)
			} else {
				return fmt.Errorf(message)
			}
		}

		if workspaceSlug != auth.GetWorkspaceSlugFromContext(ctx) {
			message := fmt.Sprintf("current authenticated workspace %s does not match provided location %s", auth.GetWorkspaceSlugFromContext(ctx), string(source.Registry.Location))
			if !env.IsGithubAction() {
				message += " run `speakeasy auth logout`"
			}
			if speakeasySelf == auth.GetWorkspaceSlugFromContext(ctx) && !env.IsGithubAction() {
				log.From(ctx).Warn(message)
			} else {
				return fmt.Errorf(message)
			}
		}

		namespaceName = name
	}

	tags, err := w.getRegistryTags(ctx, sourceID)
	if err != nil {
		return err
	}

	pl := bundler.NewPipeline(&bundler.PipelineOptions{})
	memfs := fsextras.NewMemFS()

	registryStep.NewSubstep("Snapshotting OpenAPI Revision")

	rootDocumentPath, err := pl.Localize(ctx, memfs, bundler.LocalizeOptions{
		DocumentPath: documentPath,
	})
	if err != nil {
		return fmt.Errorf("error localizing openapi document: %w", err)
	}

	gitRepo, err := git.NewLocalRepository(w.ProjectDir)
	if err != nil {
		log.From(ctx).Debug("error sniffing git repository", zap.Error(err))
	}

	rootDocument, err := memfs.Open(filepath.Join(bundler.BundleRoot.String(), "openapi.yaml"))
	if errors.Is(err, fs.ErrNotExist) {
		rootDocument, err = memfs.Open(filepath.Join(bundler.BundleRoot.String(), "openapi.json"))
	}
	if err != nil {
		return fmt.Errorf("error opening root document: %w", err)
	}

	annotations, err := openapi.NewAnnotationsFromOpenAPI(rootDocument)
	if err != nil {
		return fmt.Errorf("error extracting annotations from openapi document: %w", err)
	}

	revision := ""
	if gitRepo != nil {
		revision, err = gitRepo.HeadHash()
		if err != nil {
			log.From(ctx).Debug("error sniffing head commit hash", zap.Error(err))
		}
	}
	annotations.Revision = revision
	annotations.BundleRoot = strings.TrimPrefix(rootDocumentPath, string(os.PathSeparator))

	err = pl.BuildOCIImage(ctx, bundler.NewReadWriteFS(memfs, memfs), &bundler.OCIBuildOptions{
		Tags:         tags,
		Reproducible: true,
		Annotations:  annotations,
		MediaType:    ocicommon.MediaTypeOpenAPIBundleV0,
	})
	if err != nil {
		return fmt.Errorf("error bundling openapi artifact: %w", err)
	}

	serverURL := auth.GetServerURL()
	insecurePublish := false
	if strings.HasPrefix(serverURL, "http://") {
		insecurePublish = true
	}

	reg := strings.TrimPrefix(serverURL, "http://")
	reg = strings.TrimPrefix(reg, "https://")

	substepStore := registryStep.NewSubstep("Storing OpenAPI Revision")
	pushResult, err := pl.PushOCIImage(ctx, memfs, &bundler.OCIPushOptions{
		Tags:     tags,
		Registry: reg,
		Access: ocicommon.NewRepositoryAccess(config.GetSpeakeasyAPIKey(), namespaceName, ocicommon.RepositoryAccessOptions{
			Insecure: insecurePublish,
		}),
	})
	if err != nil && !errors.Is(err, ocicommon.ErrAccessGated) {
		return fmt.Errorf("error publishing openapi bundle to registry: %w", err)
	} else if err != nil && errors.Is(err, ocicommon.ErrAccessGated) {
		registryStep.Skip("API Registry not enabled")
		substepStore.Skip("Registry not enabled")
		return err
	}

	registryStep.SucceedWorkflow()

	var manifestDigest *string
	var blobDigest *string
	if pushResult.References != nil && len(pushResult.References) > 0 {
		manifestDigestStr := pushResult.References[0].ManifestDescriptor.Digest.String()
		manifestDigest = &manifestDigestStr
		manifestLayers := pushResult.References[0].Manifest.Layers
		for _, layer := range manifestLayers {
			if layer.MediaType == ocicommon.MediaTypeOpenAPIBundleV0 {
				blobDigestStr := layer.Digest.String()
				blobDigest = &blobDigestStr
				break
			}
		}
	}

	cliEvent := events.GetTelemetryEventFromContext(ctx)
	if cliEvent != nil {
		cliEvent.SourceRevisionDigest = manifestDigest
		cliEvent.SourceNamespaceName = &namespaceName
		cliEvent.SourceBlobDigest = blobDigest
	}

	// Automatically migrate speakeasy registry users to have a source publishing location
	if source.Registry == nil && registry.IsRegistryEnabled(ctx) {
		registryEntry := &workflow.SourceRegistry{}
		if err := registryEntry.SetNamespace(fmt.Sprintf("%s/%s/%s", auth.GetOrgSlugFromContext(ctx), auth.GetWorkspaceSlugFromContext(ctx), namespaceName)); err != nil {
			return err
		}
		source.Registry = registryEntry
		w.workflow.Sources[sourceID] = source
		if err := workflow.Save(w.ProjectDir, &w.workflow); err != nil {
			return err
		}
	} else if source.Registry != nil && !registry.IsRegistryEnabled(ctx) { // Automatically remove source publishing location if registry is disabled
		source.Registry = nil
		w.workflow.Sources[sourceID] = source
		if err := workflow.Save(w.ProjectDir, &w.workflow); err != nil {
			return err
		}
	}

	w.lockfile.Sources[sourceID] = workflow.SourceLock{
		SourceNamespace:      namespaceName,
		SourceRevisionDigest: *manifestDigest,
		SourceBlobDigest:     *blobDigest,
		Tags:                 tags,
	}

	return nil
}

func (w *Workflow) getRegistryTags(ctx context.Context, sourceID string) ([]string, error) {
	tags := []string{"latest"}
	if env.IsGithubAction() {
		// implicitly add branch tag
		var branch string
		if strings.Contains(os.Getenv("GITHUB_REF"), "refs/heads/") {
			branch = strings.TrimPrefix(os.Getenv("GITHUB_REF"), "refs/heads/")
		} else if strings.Contains(os.Getenv("GITHUB_REF"), "refs/pull/") {
			branch = strings.TrimPrefix(os.Getenv("GITHUB_HEAD_REF"), "refs/heads/")
		}

		// trim to fit docker tag format
		branch = strings.TrimSpace(branch)
		branch = strings.ReplaceAll(branch, "/", "-")
		if branch != "" {
			tags = append(tags, branch)
		}
	}
	for _, tag := range w.RegistryTags {
		var parsedTag string
		// Unclear why this happens but when a flag of type stringSlice is provided from our github runner environment we see these trailing [  ] appear on value read
		// This happens even though the arg set itself is formatted correctly. This is a temporary workaround that will not cause side-effects.
		tag = strings.Trim(tag, "[")
		tag = strings.Trim(tag, "]")
		if len(tag) > 0 {
			// TODO: We could add more tag validation here
			if strings.Count(tag, ":") > 1 {
				return tags, fmt.Errorf("invalid tag format: %s", tag)
			}

			if strings.Contains(tag, ":") {
				tagSplit := strings.Split(tag, ":")
				if sourceID == tagSplit[0] {
					parsedTag = strings.Trim(tagSplit[1], " ")
				}
			} else {
				parsedTag = tag
			}

			if len(parsedTag) > 0 && !slices.Contains(tags, parsedTag) {
				tags = append(tags, parsedTag)
			}
		}
	}

	return tags, nil
}

func (w *Workflow) printSourceSuccessMessage(ctx context.Context, logger log.Logger) {
	if len(w.sourceResults) == 0 {
		return
	}

	logger.Println("") // Newline for better readability

	for sourceID, sourceRes := range w.sourceResults {
		heading := fmt.Sprintf("Source %s %s", styles.HeavilyEmphasized.Render(sourceID), styles.Success.Render("Compiled Successfully"))
		var additionalLines []string

		appendReportLocation := func(report reports.ReportResult) {
			if location := report.Location(); location != "" {
				additionalLines = append(additionalLines, styles.Success.Render(fmt.Sprintf("└─%s: ", report.Title()))+styles.DimmedItalic.Render(location))
			}
		}

		if sourceRes.LintResult != nil && sourceRes.LintResult.Report != nil {
			appendReportLocation(*sourceRes.LintResult.Report)
		}
		if sourceRes.ChangeReport != nil {
			appendReportLocation(*sourceRes.ChangeReport)
		}

		if sourceRes.Diagnosis != nil && suggest.ShouldSuggest(*sourceRes.Diagnosis) {
			baseURL := auth.GetWorkspaceBaseURL(ctx)
			link := fmt.Sprintf(`%s/apis/%s/suggest`, baseURL, w.lockfile.Sources[sourceID].SourceNamespace)
			link = links.Shorten(ctx, link)

			msg := fmt.Sprintf("%s %s", styles.Dimmed.Render(suggest.Summarize(*sourceRes.Diagnosis)+"."), styles.DimmedItalic.Render(link))
			additionalLines = append(additionalLines, styles.HeavilyEmphasized.Render(fmt.Sprintf("└─%s: ", "Improve with AI")+msg))
		}

		msg := fmt.Sprintf("%s\n%s\n", styles.Success.Render(heading), strings.Join(additionalLines, "\n"))
		logger.Println(msg)
	}
}

func mergeDocuments(ctx context.Context, inSchemas []string, outFile, defaultRuleset, workingDir string) error {
	if err := os.MkdirAll(filepath.Dir(outFile), os.ModePerm); err != nil {
		return err
	}

	if err := merge.MergeOpenAPIDocuments(ctx, inSchemas, outFile, defaultRuleset, workingDir); err != nil {
		return err
	}

	log.From(ctx).Printf("Successfully merged %d schemas into %s", len(inSchemas), outFile)

	return nil
}

func isSingleRegistrySource(source workflow.Source) bool {
	return len(source.Inputs) == 1 && len(source.Overlays) == 0 && source.Inputs[0].IsSpeakeasyRegistry()
}

func overlayDocument(ctx context.Context, schema string, overlayFiles []string, outFile string) error {
	currentBase := schema
	if err := os.MkdirAll(workflow.GetTempDir(), os.ModePerm); err != nil {
		return err
	}

	for _, overlayFile := range overlayFiles {
		applyPath := getTempApplyPath(outFile)

		tempOutFile, err := os.Create(applyPath)
		if err != nil {
			return err
		}

		// YamlOut param needs to be based on the eventual output file
		if err := overlay.Apply(currentBase, overlayFile, utils.HasYAMLExt(outFile), tempOutFile, false, false); err != nil {
			return err
		}

		if err := tempOutFile.Close(); err != nil {
			return err
		}

		currentBase = applyPath
	}

	if err := os.MkdirAll(filepath.Dir(outFile), os.ModePerm); err != nil {
		return err
	}

	finalTempFile, err := os.Open(currentBase)
	if err != nil {
		return err
	}
	defer finalTempFile.Close()

	outFileWriter, err := os.Create(outFile)
	if err != nil {
		return err
	}
	defer outFileWriter.Close()

	if _, err := io.Copy(outFileWriter, finalTempFile); err != nil {
		return err
	}

	log.From(ctx).Successf("Successfully applied %d overlays into %s", len(overlayFiles), outFile)

	return nil
}

const letterBytes = "abcdefghijklmnopqrstuvwxyzABCDEFGHIJKLMNOPQRSTUVWXYZ"

var randStringBytes = func(n int) string {
	b := make([]byte, n)
	for i := range b {
		b[i] = letterBytes[rand.Intn(len(letterBytes))]
	}
	return string(b)
}

func getTempApplyPath(path string) string {
	return filepath.Join(workflow.GetTempDir(), fmt.Sprintf("applied_%s%s", randStringBytes(10), filepath.Ext(path)))
}<|MERGE_RESOLUTION|>--- conflicted
+++ resolved
@@ -206,19 +206,12 @@
 		})
 	}
 
-<<<<<<< HEAD
-	// sourceRes.LintResult, err = w.validateDocument(ctx, rootStep, sourceID, currentDocument, rulesetToUse, w.ProjectDir)
-	// if err != nil {
-	// 	return "", sourceRes, &LintingError{Err: err, Document: currentDocument}
-	// }
-=======
 	if !w.SkipLinting {
-		sourceRes.LintResult, err = w.validateDocument(ctx, rootStep, sourceID, currentDocument, rulesetToUse, w.projectDir)
+		sourceRes.LintResult, err = w.validateDocument(ctx, rootStep, sourceID, currentDocument, rulesetToUse, w.ProjectDir)
 		if err != nil {
 			return "", sourceRes, &LintingError{Err: err, Document: currentDocument}
 		}
 	}
->>>>>>> 9aeb40e2
 
 	rootStep.SucceedWorkflow()
 
