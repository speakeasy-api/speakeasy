package model

import (
	"context"
	"encoding/json"
	"fmt"
	"os"
	"os/exec"
	"slices"
	"strings"

	"github.com/fatih/structs"
	"github.com/hashicorp/go-version"
	"github.com/sethvargo/go-githubactions"
	"github.com/speakeasy-api/sdk-gen-config/workflow"
	"github.com/speakeasy-api/speakeasy-client-sdk-go/v3/pkg/models/shared"
	"github.com/speakeasy-api/speakeasy-core/events"
	"github.com/speakeasy-api/speakeasy/internal/auth"
	"github.com/speakeasy-api/speakeasy/internal/charm/styles"
	"github.com/speakeasy-api/speakeasy/internal/env"
	"github.com/speakeasy-api/speakeasy/internal/interactivity"
	"github.com/speakeasy-api/speakeasy/internal/log"
	"github.com/speakeasy-api/speakeasy/internal/model/flag"
	"github.com/speakeasy-api/speakeasy/internal/updates"
	"github.com/speakeasy-api/speakeasy/internal/utils"
	"github.com/spf13/cobra"
	"github.com/spf13/pflag"
	"gopkg.in/yaml.v3"
)

type Command interface {
	Init() (*cobra.Command, error) // TODO: make private when rootCmd is refactored?
}

type CommandGroup struct {
	Usage, Short, Long, InteractiveMsg string
	Aliases                            []string
	Commands                           []Command
}

func (c CommandGroup) Init() (*cobra.Command, error) {
	cmd := &cobra.Command{
		Use:     c.Usage,
		Short:   c.Short,
		Long:    c.Long,
		Aliases: c.Aliases,
		RunE:    interactivity.InteractiveRunFn(c.InteractiveMsg),
	}

	for _, subcommand := range c.Commands {
		subcmd, err := subcommand.Init()
		if err != nil {
			return nil, err
		}
		cmd.AddCommand(subcmd)
	}

	return cmd, nil
}

// ExecutableCommand is a runnable "leaf" command that can be executed directly and has no subcommands
// F is a struct type that represents the flags for the command. The json tags on the struct fields are used to map to the command line flags
type ExecutableCommand[F interface{}] struct {
	Usage, Short, Long                     string
	Aliases                                []string
	Flags                                  []flag.Flag
	PreRun                                 func(cmd *cobra.Command, flags *F) error
	Run                                    func(ctx context.Context, flags F) error
	RunInteractive                         func(ctx context.Context, flags F) error
	Hidden, RequiresAuth, UsesWorkflowFile bool

	// Deprecated: try to avoid using this. It is only present for backwards compatibility with the old CLI
	NonInteractiveSubcommands []Command
}

func (c ExecutableCommand[F]) Init() (*cobra.Command, error) {
	run := func(cmd *cobra.Command, args []string) error {
<<<<<<< HEAD
=======
		// TODO: This is currently redundant, but seems to have some effect on later flag parsing...
>>>>>>> 0b5919ff
		if err := interactivity.GetMissingFlagsPreRun(cmd, args); err != nil {
			return err
		}

		flags, err := c.GetFlagValues(cmd)
		if err != nil {
			return err
		}

		if c.PreRun != nil {
			if err := c.PreRun(cmd, flags); err != nil {
				return err
			}
		}

		if c.RequiresAuth {
			authCtx, err := auth.Authenticate(cmd.Context(), false)
			if err != nil {
				cmd.SilenceUsage = true
				return err
			}
			cmd.SetContext(authCtx)
		} else {
			authCtx, err := auth.UseExistingAPIKeyIfAvailable(cmd.Context())
			if err != nil {
				cmd.SilenceUsage = true
				return err
			}
			cmd.SetContext(authCtx)
		}

		// If the command uses a workflow file, run using the version specified in the workflow file
		if c.UsesWorkflowFile {
			// If we're running locally or the --pinned flag is set simply run the command normally with the existing version of the CLI
			pinned, _ := cmd.Flags().GetBool("pinned")
			if !pinned && !env.IsLocalDev() {
				return runWithVersionFromWorkflowFile(cmd)
			}
		}

		mustRunInteractive := c.RunInteractive != nil && utils.IsInteractive() && !env.IsGithubAction()

		if !mustRunInteractive && c.Run == nil {
			return fmt.Errorf("this command is only available in an interactive terminal")
		}

		execute := func(ctx context.Context) error {
			if mustRunInteractive {
				return c.RunInteractive(ctx, *flags)
			} else {
				return c.Run(ctx, *flags)
			}
		}

		return events.Telemetry(cmd.Context(), shared.InteractionTypeCliExec, func(ctx context.Context, event *shared.CliEvent) error {
			return execute(ctx)
		})
	}

	// Assert that the flags are valid
	if err := c.checkFlags(); err != nil {
		return nil, err
	}

	short := strings.Trim(c.Short, " .")
	short = utils.CapitalizeFirst(short)

	cmd := &cobra.Command{
		Use:     c.Usage,
		Short:   c.Short,
		Long:    c.Long,
		Aliases: c.Aliases,
		RunE:    run,
		Hidden:  c.Hidden,
	}

	for _, subcommand := range c.NonInteractiveSubcommands {
		subcmd, err := subcommand.Init()
		if err != nil {
			return nil, err
		}
		cmd.AddCommand(subcmd)
	}

	for _, flag := range c.Flags {
		if err := flag.Init(cmd); err != nil {
			return nil, err
		}
	}

	return cmd, nil
}

func (c ExecutableCommand[F]) checkFlags() error {
	var f F
	fields := structs.Fields(f)

	tags := make([]string, len(fields))
	for i, field := range fields {
		tags[i] = field.Tag("json")
	}

	for _, flag := range c.Flags {
		if !slices.Contains(tags, flag.GetName()) {
			return fmt.Errorf("flag %s is missing from flags type for command %s", flag.GetName(), c.Usage)
		}
	}

	return nil
}

func (c ExecutableCommand[F]) GetFlagValues(cmd *cobra.Command) (*F, error) {
	var flagValues F

	findFlagDef := func(name string) flag.Flag {
		if slices.Contains(utils.FlagsToIgnore, name) {
			return nil
		}
		for _, f := range c.Flags {
			if f.GetName() == name {
				return f
			}
		}
		return nil
	}

	jsonFlags := make(map[string]interface{})
	cmd.Flags().VisitAll(func(f *pflag.Flag) {
		flag := findFlagDef(f.Name)
		if flag == nil {
			return
		}

		v, err := flag.ParseValue(f.Value.String())
		if err != nil {
			panic(err)
		}
		jsonFlags[f.Name] = v
	})

	jsonBytes, err := json.Marshal(jsonFlags)
	if err != nil {
		return nil, err
	}

	if err := json.Unmarshal(jsonBytes, &flagValues); err != nil {
		return nil, err
	}

	return &flagValues, nil
}

// If the command is run from a workflow file, check if the desired version is different from the current version
// If so, download the desired version and run the command with it as a subprocess
func runWithVersionFromWorkflowFile(cmd *cobra.Command) error {
	ctx := cmd.Context()
	logger := log.From(ctx)

	wf, wfPath, err := utils.GetWorkflow()
	if err != nil {
		return fmt.Errorf("failed to load workflow file: %w", err)
	}

	artifactArch := ctx.Value(updates.ArtifactArchContextKey).(string)

	// Try to migrate existing workflows
	if wf.SpeakeasyVersion == "" {
		if ghPinned := env.PinnedVersion(); ghPinned != "" {
			wf.SpeakeasyVersion = workflow.Version(ghPinned)
		} else {
			wf.SpeakeasyVersion = "latest"
		}

		_ = updateWorkflowFile(wf, wfPath)
	}

	// Get the latest version, or use the pinned version
	desiredVersion := wf.SpeakeasyVersion.String()
	if desiredVersion == "latest" {
		latest, err := updates.GetLatestVersion(ctx, artifactArch)
		if err != nil {
			return err
		}
		desiredVersion = latest.String()

		logger.PrintfStyled(styles.DimmedItalic, "Running with latest Speakeasy version: %s\n", desiredVersion)
	} else {
		logger.PrintfStyled(styles.DimmedItalic, "Running with speakeasyVersion from workflow.yaml: %s\n", desiredVersion)
	}

	// Get lockfile version before running the command, in case it gets overwritten
	lockfileVersion := getLockfileVersion()

	runErr := runWithVersion(cmd, artifactArch, desiredVersion)
	if runErr != nil {
		// If the command failed to run with the latest version, try to run with the version from the lock file
		if wf.SpeakeasyVersion == "latest" {
			msg := fmt.Sprintf("Failed to run with Speakeasy version %s: %s\n", desiredVersion, runErr.Error())
			_ = log.SendToLogProxy(ctx, log.LogProxyLevelError, msg, nil)
			logger.PrintfStyled(styles.DimmedItalic, msg)
			if env.IsGithubAction() {
				githubactions.AddStepSummary("# Speakeasy Version upgrade failure\n" + msg)
			}

			if lockfileVersion != "" && lockfileVersion != desiredVersion {
				logger.PrintfStyled(styles.DimmedItalic, "Rerunning with previous successful version: %s\n", lockfileVersion)
				return runWithVersion(cmd, artifactArch, lockfileVersion)
			}
		}

		// If the command failed to run with the pinned version, fail normally
		return runErr
	}

	return nil
}

func runWithVersion(cmd *cobra.Command, artifactArch, desiredVersion string) error {
	vLocation, err := updates.InstallVersion(cmd.Context(), desiredVersion, artifactArch, 30)
	if err != nil {
		return err
	}

	cmdParts := utils.GetCommandParts(cmd)
	if cmdParts[0] == "speakeasy" {
		cmdParts = cmdParts[1:]
	}

	// The pinned flag was introduced in 1.256.0
	// For earlier versions, it isn't necessary because we don't try auto-upgrading
	if ok, _ := pinningWasReleased(desiredVersion); ok {
		cmdParts = append(cmdParts, "--pinned")
	}

	newCmd := exec.Command(vLocation, cmdParts...)
	newCmd.Stdin = os.Stdin
	newCmd.Stdout = os.Stdout
	newCmd.Stderr = os.Stderr

	if err = newCmd.Run(); err != nil {
		return fmt.Errorf("failed to run with version %s: %w", desiredVersion, err)
	}

	return nil
}

func pinningWasReleased(v string) (bool, error) {
	desiredV, err := version.NewVersion(v)
	if err != nil {
		return false, err
	}

	minVersionForPinnedFlag, err := version.NewVersion("1.256.0")
	if err != nil {
		return false, err
	}

	return desiredV.GreaterThan(minVersionForPinnedFlag), nil
}

func getLockfileVersion() string {
	wd, err := os.Getwd()
	if err != nil {
		return ""
	}

	workflowLock, err := workflow.LoadLockfile(wd)
	if err != nil || workflowLock == nil {
		return ""
	}

	return workflowLock.SpeakeasyVersion
}

func updateWorkflowFile(wf *workflow.Workflow, workflowFilepath string) error {
	f, err := os.OpenFile(workflowFilepath, os.O_WRONLY|os.O_CREATE|os.O_TRUNC, 0o600)
	if err != nil {
		return fmt.Errorf("error opening workflow file: %w", err)
	}
	defer f.Close()

	out, err := yaml.Marshal(wf)
	if err != nil {
		return fmt.Errorf("error marshalling workflow file: %w", err)
	}

	_, err = f.Write(out)
	if err != nil {
		return fmt.Errorf("error writing to workflow file: %w", err)
	}

	return nil
}

// Verify that the command types implement the Command interface
var _ = []Command{
	&ExecutableCommand[interface{}]{},
	&CommandGroup{},
}<|MERGE_RESOLUTION|>--- conflicted
+++ resolved
@@ -75,10 +75,7 @@
 
 func (c ExecutableCommand[F]) Init() (*cobra.Command, error) {
 	run := func(cmd *cobra.Command, args []string) error {
-<<<<<<< HEAD
-=======
 		// TODO: This is currently redundant, but seems to have some effect on later flag parsing...
->>>>>>> 0b5919ff
 		if err := interactivity.GetMissingFlagsPreRun(cmd, args); err != nil {
 			return err
 		}
