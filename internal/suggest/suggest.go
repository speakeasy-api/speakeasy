package suggest

import (
	"context"
	"fmt"
	"github.com/charmbracelet/lipgloss"
	"github.com/speakeasy-api/speakeasy-client-sdk-go/v3/pkg/models/shared"
	"github.com/speakeasy-api/speakeasy-core/openapi"
	"github.com/speakeasy-api/speakeasy-core/suggestions"
	"github.com/speakeasy-api/speakeasy/internal/log"
	"github.com/speakeasy-api/speakeasy/internal/schema"
	"net/http"
	"os"
	"path/filepath"
	"time"

	speakeasy "github.com/speakeasy-api/speakeasy-client-sdk-go/v3"
	"github.com/speakeasy-api/speakeasy-client-sdk-go/v3/pkg/models/operations"
	"github.com/speakeasy-api/speakeasy/internal/charm/styles"
	"github.com/speakeasy-api/speakeasy/internal/interactivity"
	"github.com/speakeasy-api/speakeasy/internal/sdk"
)

func Suggest(ctx context.Context, schemaLocation, outPath string, asOverlay bool, style shared.Style, depthStyle shared.DepthStyle) error {
	if asOverlay && !isYAML(outPath) {
		return fmt.Errorf("output path must be a YAML or YML file when generating an overlay. Set --overlay=false to write an updated spec")
	}

	httpClient := &http.Client{Timeout: 5 * time.Minute}
	client, err := sdk.InitSDK(speakeasy.WithClient(httpClient))
	if err != nil {
		return err
	}

	schemaBytes, _, _, err := schema.LoadDocument(ctx, schemaLocation)
	if err != nil {
		return err
	}

	stopSpinner := interactivity.StartSpinner("Generating suggestions...")

	/* Get suggestion */
	res, err := client.Suggest.SuggestOperationIDs(ctx, operations.SuggestOperationIDsRequest{
		XSessionID: "unused",
		RequestBody: operations.SuggestOperationIDsRequestBody{
			Opts: &shared.SuggestOperationIDsOpts{
				Style:      style.ToPointer(),
				DepthStyle: depthStyle.ToPointer(),
			},
			Schema: operations.Schema{
				FileName: schemaLocation,
				Content:  schemaBytes,
			},
		},
	})
	if err != nil || res.SuggestedOperationIDs == nil {
		return err
	}
	stopSpinner()

	/* Update operation IDS and tags/groups */
	_, newDoc, err := openapi.Load(schemaBytes) // Need to keep the old document for overlay comparison
	if err != nil {
		return err
	}

	suggestion := suggestions.MakeOperationIDs(res.SuggestedOperationIDs.OperationIds)
	updates := suggestion.Apply(newDoc.Model)
	printSuggestions(ctx, updates)

	/*
	 * Write the new document or overlay
	 */

	outFile, err := os.Create(outPath)
	if err != nil {
		return err
	}
	defer outFile.Close()

	finalBytesYAML, err := newDoc.Model.Render()
	if err != nil {
		return err
	}

	if asOverlay {
		if err = openapi.WriteOverlay(schemaBytes, finalBytesYAML, outFile); err != nil {
			return err
		}
	} else {
		// Output yaml if output path is yaml, json if output path is json
		if isYAML(outPath) {
			if _, err = outFile.Write(finalBytesYAML); err != nil {
				return err
			}
		} else {
			finalBytesJSON, err := newDoc.Model.RenderJSON("  ")
			if err != nil {
				return err
			}

			if _, err = outFile.Write(finalBytesJSON); err != nil {
				return err
			}
		}
	}

	return nil
}

<<<<<<< HEAD
func applySuggestion(ctx context.Context, model *v3.Document, suggestion map[string][]string) {
	pathItems := model.Paths.PathItems
	var toPrint [][]string

	for pathPair := orderedmap.First(pathItems); pathPair != nil; pathPair = pathPair.Next() {
		operations := pathPair.Value().GetOperations()

		for operationPair := orderedmap.First(operations); operationPair != nil; operationPair = operationPair.Next() {
			operation := operationPair.Value()
			operationID := operation.OperationId
			oldGroupID := "<no_group>"
			if len(operation.Tags) == 1 {
				oldGroupID = operation.Tags[0]
			} else if len(operation.Tags) > 1 {
				oldGroupID = fmt.Sprintf("[%s]", strings.Join(operation.Tags, ", "))
			}

			if newOperationPath, ok := suggestion[operationID]; ok {
				newGroupID := strings.Join(newOperationPath[:len(newOperationPath)-1], ".")
				newOperationID := newOperationPath[len(newOperationPath)-1]

				if !slices.Contains(operation.Tags, newGroupID) {
					operation.Extensions.Set("x-speakeasy-group", buildValueNode(newGroupID))
				}

				if newOperationID != operationID {
					operation.Extensions.Set("x-speakeasy-name-override", buildValueNode(newOperationID))
				}

				toPrint = append(toPrint, []string{oldGroupID, operationID, newGroupID, newOperationID})
			}
		}
	}

	printSuggestions(ctx, toPrint)
}

var changedStyle = styles.Dimmed.Strikethrough(true)
=======
var changedStyle = styles.Dimmed.Copy().Strikethrough(true)
>>>>>>> 176236cb

func printSuggestions(ctx context.Context, updates []suggestions.OperationUpdate) {
	logger := log.From(ctx)

	maxWidth := 0

	var lhs []string
	var rhs []string

	for _, update := range updates {
		oldGroupIDStr := styles.Info.Render(update.OldGroupID)
		oldOperationIDStr := styles.Info.Render(update.OldOperationID)
		newGroupIDStr := styles.DimmedItalic.Render(update.NewGroupID)
		newOperationIDStr := styles.DimmedItalic.Render(update.NewOperationID)

		if update.NewGroupID != update.OldGroupID {
			oldGroupIDStr = changedStyle.Render(update.OldGroupID)
			newGroupIDStr = styles.Success.Render(update.NewGroupID)
		}

		if update.NewOperationID != update.OldOperationID {
			oldOperationIDStr = changedStyle.Render(update.OldOperationID)
			newOperationIDStr = styles.Success.Render(update.NewOperationID)
		}

		l := fmt.Sprintf("%s.%s", oldGroupIDStr, oldOperationIDStr)
		lhs = append(lhs, l)

		rhs = append(rhs, fmt.Sprintf("%s.%s", newGroupIDStr, newOperationIDStr))

		if w := lipgloss.Width(l); w > maxWidth {
			maxWidth = w
		}
	}

	lhsHeading := styles.Info.Width(maxWidth).Underline(true).Render("Original")
	rhsHeading := styles.Success.Underline(true).Render("Suggested")
	logger.Printf("%s    %s", lhsHeading, rhsHeading)

	arrow := styles.HeavilyEmphasized.Render("->")
	for i := range lhs {
		l := lipgloss.NewStyle().Width(maxWidth).Render(lhs[i])
		logger.Printf("%s %s %s", l, arrow, rhs[i])
	}
}

func isYAML(path string) bool {
	ext := filepath.Ext(path)
	return ext == ".yaml" || ext == ".yml"
}<|MERGE_RESOLUTION|>--- conflicted
+++ resolved
@@ -3,16 +3,17 @@
 import (
 	"context"
 	"fmt"
+	"net/http"
+	"os"
+	"path/filepath"
+	"time"
+
 	"github.com/charmbracelet/lipgloss"
 	"github.com/speakeasy-api/speakeasy-client-sdk-go/v3/pkg/models/shared"
 	"github.com/speakeasy-api/speakeasy-core/openapi"
 	"github.com/speakeasy-api/speakeasy-core/suggestions"
 	"github.com/speakeasy-api/speakeasy/internal/log"
 	"github.com/speakeasy-api/speakeasy/internal/schema"
-	"net/http"
-	"os"
-	"path/filepath"
-	"time"
 
 	speakeasy "github.com/speakeasy-api/speakeasy-client-sdk-go/v3"
 	"github.com/speakeasy-api/speakeasy-client-sdk-go/v3/pkg/models/operations"
@@ -108,48 +109,7 @@
 	return nil
 }
 
-<<<<<<< HEAD
-func applySuggestion(ctx context.Context, model *v3.Document, suggestion map[string][]string) {
-	pathItems := model.Paths.PathItems
-	var toPrint [][]string
-
-	for pathPair := orderedmap.First(pathItems); pathPair != nil; pathPair = pathPair.Next() {
-		operations := pathPair.Value().GetOperations()
-
-		for operationPair := orderedmap.First(operations); operationPair != nil; operationPair = operationPair.Next() {
-			operation := operationPair.Value()
-			operationID := operation.OperationId
-			oldGroupID := "<no_group>"
-			if len(operation.Tags) == 1 {
-				oldGroupID = operation.Tags[0]
-			} else if len(operation.Tags) > 1 {
-				oldGroupID = fmt.Sprintf("[%s]", strings.Join(operation.Tags, ", "))
-			}
-
-			if newOperationPath, ok := suggestion[operationID]; ok {
-				newGroupID := strings.Join(newOperationPath[:len(newOperationPath)-1], ".")
-				newOperationID := newOperationPath[len(newOperationPath)-1]
-
-				if !slices.Contains(operation.Tags, newGroupID) {
-					operation.Extensions.Set("x-speakeasy-group", buildValueNode(newGroupID))
-				}
-
-				if newOperationID != operationID {
-					operation.Extensions.Set("x-speakeasy-name-override", buildValueNode(newOperationID))
-				}
-
-				toPrint = append(toPrint, []string{oldGroupID, operationID, newGroupID, newOperationID})
-			}
-		}
-	}
-
-	printSuggestions(ctx, toPrint)
-}
-
 var changedStyle = styles.Dimmed.Strikethrough(true)
-=======
-var changedStyle = styles.Dimmed.Copy().Strikethrough(true)
->>>>>>> 176236cb
 
 func printSuggestions(ctx context.Context, updates []suggestions.OperationUpdate) {
 	logger := log.From(ctx)
