--- conflicted
+++ resolved
@@ -66,16 +66,18 @@
 	)
 
 	ctx := context.Background()
-<<<<<<< HEAD
-	res, err := s.Health.Check(ctx)
-=======
-	res, err := s.GetRun(ctx)
->>>>>>> e3b5b223
-	if err != nil {
-		log.Fatal(err)
-	}
-	if res.RunResponse != nil {
-		// handle response
+	res, err := s.Health.Check(ctx)
+	if err != nil {
+		log.Fatal(err)
+	}
+	if res.HealthResponse != nil {
+		defer res.HealthResponse.Close()
+
+		for res.HealthResponse.Next() {
+			event := res.HealthResponse.Value()
+			log.Print(event)
+			// Handle the event
+		}
 	}
 }
 
@@ -96,28 +98,7 @@
 
 ### [Source](docs/sdks/source/README.md)
 
-<<<<<<< HEAD
-* [SuggestMethodNames](docs/sdks/source/README.md#suggestmethodnames) - Suggest Method Names
-=======
-* [GetRun](docs/sdks/sdk/README.md#getrun) - Run
-
-### [Health](docs/sdks/health/README.md)
-
-* [Check](docs/sdks/health/README.md#check) - Health Check
-
-### [Run](docs/sdks/run/README.md)
-
-* [RegenerateTargets](docs/sdks/run/README.md#regeneratetargets) - Run
-
-### [Source](docs/sdks/source/README.md)
-
-* [Get](docs/sdks/source/README.md#get) - Get Source
-* [Update](docs/sdks/source/README.md#update) - Update Source
-
-### [Suggest](docs/sdks/suggest/README.md)
-
-* [MethodNames](docs/sdks/suggest/README.md#methodnames) - Suggest Method Names
->>>>>>> e3b5b223
+* [MethodNames](docs/sdks/source/README.md#methodnames) - Suggest Method Names
 <!-- End Available Resources and Operations [operations] -->
 
 <!-- Start Retries [retries] -->
@@ -143,11 +124,7 @@
 	)
 
 	ctx := context.Background()
-<<<<<<< HEAD
 	res, err := s.Health.Check(ctx, operations.WithRetries(
-=======
-	res, err := s.GetRun(ctx, operations.WithRetries(
->>>>>>> e3b5b223
 		retry.Config{
 			Strategy: "backoff",
 			Backoff: &retry.BackoffStrategy{
@@ -161,8 +138,14 @@
 	if err != nil {
 		log.Fatal(err)
 	}
-	if res.RunResponse != nil {
-		// handle response
+	if res.HealthResponse != nil {
+		defer res.HealthResponse.Close()
+
+		for res.HealthResponse.Next() {
+			event := res.HealthResponse.Value()
+			log.Print(event)
+			// Handle the event
+		}
 	}
 }
 
@@ -196,16 +179,18 @@
 	)
 
 	ctx := context.Background()
-<<<<<<< HEAD
-	res, err := s.Health.Check(ctx)
-=======
-	res, err := s.GetRun(ctx)
->>>>>>> e3b5b223
-	if err != nil {
-		log.Fatal(err)
-	}
-	if res.RunResponse != nil {
-		// handle response
+	res, err := s.Health.Check(ctx)
+	if err != nil {
+		log.Fatal(err)
+	}
+	if res.HealthResponse != nil {
+		defer res.HealthResponse.Close()
+
+		for res.HealthResponse.Next() {
+			event := res.HealthResponse.Value()
+			log.Print(event)
+			// Handle the event
+		}
 	}
 }
 
@@ -240,11 +225,7 @@
 	)
 
 	ctx := context.Background()
-<<<<<<< HEAD
-	res, err := s.Health.Check(ctx)
-=======
-	res, err := s.GetRun(ctx)
->>>>>>> e3b5b223
+	res, err := s.Health.Check(ctx)
 	if err != nil {
 
 		var e *sdkerrors.SDKError
@@ -287,16 +268,18 @@
 	)
 
 	ctx := context.Background()
-<<<<<<< HEAD
-	res, err := s.Health.Check(ctx)
-=======
-	res, err := s.GetRun(ctx)
->>>>>>> e3b5b223
-	if err != nil {
-		log.Fatal(err)
-	}
-	if res.RunResponse != nil {
-		// handle response
+	res, err := s.Health.Check(ctx)
+	if err != nil {
+		log.Fatal(err)
+	}
+	if res.HealthResponse != nil {
+		defer res.HealthResponse.Close()
+
+		for res.HealthResponse.Next() {
+			event := res.HealthResponse.Value()
+			log.Print(event)
+			// Handle the event
+		}
 	}
 }
 
@@ -326,16 +309,18 @@
 	)
 
 	ctx := context.Background()
-<<<<<<< HEAD
-	res, err := s.Health.Check(ctx)
-=======
-	res, err := s.GetRun(ctx)
->>>>>>> e3b5b223
-	if err != nil {
-		log.Fatal(err)
-	}
-	if res.RunResponse != nil {
-		// handle response
+	res, err := s.Health.Check(ctx)
+	if err != nil {
+		log.Fatal(err)
+	}
+	if res.HealthResponse != nil {
+		defer res.HealthResponse.Close()
+
+		for res.HealthResponse.Next() {
+			event := res.HealthResponse.Value()
+			log.Print(event)
+			// Handle the event
+		}
 	}
 }
 
@@ -404,16 +389,18 @@
 	)
 
 	ctx := context.Background()
-<<<<<<< HEAD
-	res, err := s.Health.Check(ctx)
-=======
-	res, err := s.GetRun(ctx)
->>>>>>> e3b5b223
-	if err != nil {
-		log.Fatal(err)
-	}
-	if res.RunResponse != nil {
-		// handle response
+	res, err := s.Health.Check(ctx)
+	if err != nil {
+		log.Fatal(err)
+	}
+	if res.HealthResponse != nil {
+		defer res.HealthResponse.Close()
+
+		for res.HealthResponse.Next() {
+			event := res.HealthResponse.Value()
+			log.Print(event)
+			// Handle the event
+		}
 	}
 }
 
