package sdkchangelog

import (
	"context"
	"fmt"

	changes "github.com/speakeasy-api/openapi-generation/v2/pkg/changes"
	"github.com/speakeasy-api/speakeasy/internal/log"
	"github.com/speakeasy-api/versioning-reports/versioning"
)

type Requirements struct {
	OldSpecPath string
	NewSpecPath string
	OutDir      string
	Lang        string
	Verbose     bool
	Target      string
}

func ComputeAndStoreSDKChangelog(ctx context.Context, changelogRequirements Requirements) (changelogContent string, err error) {
	defer func() {
		if r := recover(); r != nil {
			log.From(ctx).Errorf("Panic recovered in ComputeAndStoreSDKChangelog: %v", r)
			changelogContent = ""
			err = fmt.Errorf("panic occurred during SDK changelog generation: %v", r)
		}
	}()

	// Check if we have valid spec paths before proceeding
	if changelogRequirements.OldSpecPath == "" || changelogRequirements.NewSpecPath == "" {
		// If we don't have valid spec paths, skip changelog generation
		log.From(ctx).Infof("Skipping SDK changelog generation - missing spec paths (old: %s, new: %s)",
			changelogRequirements.OldSpecPath, changelogRequirements.NewSpecPath)
		return "", nil
	}

	oldConfig, newConfig := changes.CreateConfigsFromSpecPaths(changes.SpecComparison{
		OldSpecPath: changelogRequirements.OldSpecPath,
		NewSpecPath: changelogRequirements.NewSpecPath,
		OutputDir:   changelogRequirements.OutDir,
		Lang:        changelogRequirements.Lang,
		Verbose:     changelogRequirements.Verbose,
		Logger:      log.From(ctx),
	})

<<<<<<< HEAD
	diff, err := changes.Changes(oldConfig, newConfig)
	if err != nil {
		log.From(ctx).Warnf("Error computing changes: %s", err.Error())
=======
	diff, err := changes.Changes(ctx, oldConfig, newConfig)
	if err != nil {
		log.From(ctx).Errorf("an error occurred while computing changes between prior generation and current generation for %s target (language: %s). error: %s", changelogRequirements.Target, changelogRequirements.Lang, err.Error())
>>>>>>> 34eed2df
		return "", err
	}
	if len(diff.Changes) == 0 {
		log.From(ctx).Infof("0 changes detected for %s target changelog (language: %s)", changelogRequirements.Target, changelogRequirements.Lang)
		return "", nil
	}
	changelogContent, err = storeSDKChangelogForPullRequestDescription(ctx, changelogRequirements.Target, diff)
	if err != nil {
		// Swallow error so that we dont block generation
		log.From(ctx).Warnf("Error generating new changelog: %s", err.Error())
		return "", err
	}
	return changelogContent, nil
}

// target refers to workflow target name
// The version reports written here are read in sdk-generation-action to generate commit message
// and PR description. PR description comes from PRReport and Commit message comes from CommitReport
func storeSDKChangelogForPullRequestDescription(ctx context.Context, target string, diff changes.SDKDiff) (string, error) {
	// Add Release message
	changelogContent := changes.ToMarkdown(diff)
	err := storeKeyValueForPullRequestDescription(ctx, fmt.Sprintf("SDK_CHANGELOG_%s", target), changelogContent, "pr_report")
	if err != nil {
		log.From(ctx).Warnf("error computing changes: %s", err.Error())
		return "", err
	}

	// Add Commit message
	err = storeKeyValueForPullRequestDescription(ctx, fmt.Sprintf("COMMIT_MESSAGE_%s", target), changelogContent, "commit_report")
	if err != nil {
		log.From(ctx).Warnf("error computing changes: %s", err.Error())
		return "", err
	}
	return changelogContent, nil
}

// A bit of a hack for being able to set and get arbitrary keys in a temp file for populating PR description
// Using version-report machinery
func storeKeyValueForPullRequestDescription(ctx context.Context, key string, report string, reportType string) error {
	if reportType != "pr_report" && reportType != "commit_report" {
		return fmt.Errorf("unknown report type passed -> %s", reportType)
	}
	versionReport := versioning.VersionReport{
		Key: key,
		// Higher number means higher priority. Highest priority comes first in the PR description
		Priority:     6,
		MustGenerate: false,
		BumpType:     versioning.BumpNone,
		NewVersion:   "",
	}
	if reportType == "pr_report" {
		versionReport.PRReport += report
	} else if reportType == "commit_report" {
		versionReport.CommitReport += report
	}
	err := versioning.AddVersionReport(ctx, versionReport)
	if err != nil {
		log.From(ctx).Warnf("failed to add version report. key: %s, report: %s, error: %s", key, report, err)
		return err
	}
	return nil
}<|MERGE_RESOLUTION|>--- conflicted
+++ resolved
@@ -44,15 +44,9 @@
 		Logger:      log.From(ctx),
 	})
 
-<<<<<<< HEAD
-	diff, err := changes.Changes(oldConfig, newConfig)
-	if err != nil {
-		log.From(ctx).Warnf("Error computing changes: %s", err.Error())
-=======
 	diff, err := changes.Changes(ctx, oldConfig, newConfig)
 	if err != nil {
 		log.From(ctx).Errorf("an error occurred while computing changes between prior generation and current generation for %s target (language: %s). error: %s", changelogRequirements.Target, changelogRequirements.Lang, err.Error())
->>>>>>> 34eed2df
 		return "", err
 	}
 	if len(diff.Changes) == 0 {
