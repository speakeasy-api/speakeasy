package sdkgen

import (
	"context"
	"errors"
	"fmt"
	"os"
	"path/filepath"
	"strings"
	"sync"

	"github.com/charmbracelet/lipgloss"
	"github.com/speakeasy-api/speakeasy-core/auth"
	"github.com/speakeasy-api/speakeasy-core/openapi"

	config "github.com/speakeasy-api/sdk-gen-config"
	gen_config "github.com/speakeasy-api/sdk-gen-config"
	"github.com/speakeasy-api/speakeasy-client-sdk-go/v3/pkg/models/shared"
	"github.com/speakeasy-api/speakeasy-core/access"
	"github.com/speakeasy-api/speakeasy-core/events"
	"github.com/speakeasy-api/speakeasy/internal/charm/styles"
	"github.com/speakeasy-api/speakeasy/internal/env"

	changelog "github.com/speakeasy-api/openapi-generation/v2"
	"github.com/speakeasy-api/openapi-generation/v2/pkg/generate"
	"github.com/speakeasy-api/speakeasy/internal/log"
	"github.com/speakeasy-api/speakeasy/internal/utils"
	"go.uber.org/zap"
)

type GenerationAccess struct {
	AccessAllowed bool
	Message       string
	Level         *shared.Level
}

type CancellableGeneration struct {
	CancellationMutex  sync.Mutex         // protects both CancellableContext and CancelGeneration (exposed by w.CancelGeneration())
	CancellableContext context.Context    // the context that can be cancelled to stop generation
	CancelGeneration   context.CancelFunc // the function to call to cancel generation
}

type StreamableGeneration struct {
	OnProgressUpdate func(generate.ProgressUpdate) // the callback function called on each progress update
	GenSteps         bool                          // whether to receive an update before each generation step starts
	FileStatus       bool                          // whether to receive updates on each file status change
	LogListener      chan log.Msg                  // the channel to listen for log messages (Debug only)
}

type GenerateOptions struct {
<<<<<<< HEAD
	CustomerID            string
	WorkspaceID           string
	Language              string
	SchemaPath            string
	Header                string
	Token                 string
	OutDir                string
	CLIVersion            string
	InstallationURL       string
	Debug                 bool
	AutoYes               bool
	Published             bool
	OutputTests           bool
	Repo                  string
	RepoSubDir            string
	Verbose               bool
	Compile               bool
	TargetName            string
	SkipVersioning        bool
	CancellableGeneration *CancellableGeneration
	StreamableGeneration  *StreamableGeneration
	OldSchema             []byte
=======
	CustomerID      string
	WorkspaceID     string
	Language        string
	SchemaPath      string
	Header          string
	Token           string
	OutDir          string
	CLIVersion      string
	InstallationURL string
	Debug           bool
	AutoYes         bool
	Published       bool
	OutputTests     bool
	Repo            string
	RepoSubDir      string
	Verbose         bool
	Compile         bool
	TargetName      string
	SkipVersioning  bool
	OldSchema       []byte
>>>>>>> c0220b27
}

func Generate(ctx context.Context, opts GenerateOptions) (*GenerationAccess, error) {
	if !generate.CheckTargetNameSupported(opts.Language) {
		return nil, fmt.Errorf("language not supported: %s", opts.Language)
	}
	log.From(ctx).Info(fmt.Sprintf("ops.oldSchema length is : %d", len(string(opts.OldSchema))))

	ctx = events.SetTargetInContext(ctx, opts.OutDir)

	logger := log.From(ctx).WithAssociatedFile(opts.SchemaPath)

	generationAccess, level, message, _ := access.HasGenerationAccess(ctx, &access.GenerationAccessArgs{
		GenLockID:  GetGenLockID(opts.OutDir),
		TargetType: &opts.Language,
	})

	if !generationAccess && level != nil && *level == shared.LevelBlocked {
		msg := styles.RenderErrorMessage(
			"Upgrade Required\n",
			lipgloss.Center,
			strings.Split(message, "\n")...,
		)
		logger.Println("\n\n" + msg)
		return &GenerationAccess{
			AccessAllowed: generationAccess,
			Message:       message,
			Level:         level,
		}, errors.New("generation access blocked")
	}

	logger.Infof("Generating SDK for %s...\n", opts.Language)

	if strings.TrimSpace(opts.OutDir) == "." {
		wd, err := os.Getwd()
		if err != nil {
			return &GenerationAccess{
				AccessAllowed: generationAccess,
				Message:       message,
				Level:         level,
			}, fmt.Errorf("failed to get current working directory: %w", err)
		}

		opts.OutDir = wd
	}

	isRemote, schema, err := openapi.GetSchemaContents(ctx, opts.SchemaPath, opts.Header, opts.Token)
	if err != nil {
		return &GenerationAccess{
			AccessAllowed: generationAccess,
			Message:       message,
			Level:         level,
		}, fmt.Errorf("failed to get schema contents: %w", err)
	}

	runLocation := env.SpeakeasyRunLocation()
	if runLocation == "" {
		runLocation = "cli"
	}

	workspaceUri := auth.GetWorkspaceBaseURL(ctx)

	generatorOpts := []generate.GeneratorOptions{
		generate.WithLogger(logger.WithFormatter(log.PrefixedFormatter)),
		generate.WithCustomerID(opts.CustomerID),
		generate.WithWorkspaceID(opts.WorkspaceID),
		// We need the workspace uri in the generator to render a link to the
		// workspace onboarding steps in the readme when it is not yet setup fully
		generate.WithWorkspaceUri(workspaceUri),
		generate.WithRunLocation(runLocation),
		generate.WithGenVersion(strings.TrimPrefix(changelog.GetLatestVersion(), "v")),
		generate.WithInstallationURL(opts.InstallationURL),
		generate.WithPublished(opts.Published),
		generate.WithRepoDetails(opts.Repo, opts.RepoSubDir),
		generate.WithCLIVersion(opts.CLIVersion),
		generate.WithForceGeneration(),
	}

	if opts.Verbose {
		generatorOpts = append(generatorOpts, generate.WithVerboseOutput(true))
	}

	if opts.Debug {
		generatorOpts = append(generatorOpts, generate.WithDebuggingEnabled())
	}

	// Enable outputting of internal tests for internal speakeasy use cases
	if opts.OutputTests {
		generatorOpts = append(generatorOpts, generate.WithOutputTests())
	}
	if opts.SkipVersioning {
		generatorOpts = append(generatorOpts, generate.WithSkipVersioning(opts.SkipVersioning))
	}

	if opts.StreamableGeneration != nil {
		generatorOpts = append(
			generatorOpts,
			generate.WithProgressUpdates(
				opts.TargetName,
				opts.StreamableGeneration.OnProgressUpdate,
				opts.StreamableGeneration.GenSteps,
				opts.StreamableGeneration.FileStatus,
			),
		)
	}

	g, err := generate.New(generatorOpts...)
	if err != nil {
		return &GenerationAccess{
			AccessAllowed: generationAccess,
			Message:       message,
			Level:         level,
		}, err
	}

	err = events.Telemetry(ctx, shared.InteractionTypeTargetGenerate, func(ctx context.Context, event *shared.CliEvent) error {
		event.GenerateTargetName = &opts.TargetName
<<<<<<< HEAD

		var errs []error
		if opts.CancellableGeneration != nil && opts.CancellableGeneration.CancellableContext != nil {
			cancelCtx := opts.CancellableGeneration.CancellableContext

			var cancelled bool
			cancelled, errs = g.GenerateWithCancel(cancelCtx, schema, opts.SchemaPath, opts.Language, opts.OutDir, isRemote, opts.Compile)
			if cancelled {
				return fmt.Errorf("Generation was aborted for %s ✖", opts.Language)
			}
		} else {
			errs = g.Generate(ctx, schema, opts.SchemaPath, opts.Language, opts.OutDir, isRemote, opts.Compile, opts.OldSchema)
		}

		if len(errs) > 0 {

=======
		if errs := g.Generate(ctx, schema, opts.SchemaPath, opts.Language, opts.OutDir, isRemote, opts.Compile, opts.OldSchema); len(errs) > 0 {
>>>>>>> c0220b27
			for _, err := range errs {
				logger.Error("", zap.Error(err))
			}

			return fmt.Errorf("failed to generate SDKs for %s ✖", opts.Language)
		}

		return nil
	})
	if err != nil {
		return &GenerationAccess{
			AccessAllowed: generationAccess,
			Message:       message,
			Level:         level,
		}, err
	}

	sdkDocsLink := "https://www.speakeasy.com/docs/customize-sdks"

	logger.Successf("\nSDK for %s generated successfully ✓", opts.Language)
	logger.WithStyle(styles.HeavilyEmphasized).Printf("For docs on customising the SDK check out: %s", sdkDocsLink)

	if !generationAccess {
		msg := styles.RenderInfoMessage(
			"🚀 Time to Upgrade 🚀\n",
			strings.Split(message, "\n")...,
		)
		logger.Println("\n\n" + msg)
	}

	return &GenerationAccess{
		AccessAllowed: generationAccess,
		Message:       message,
	}, nil
}

func ValidateConfig(ctx context.Context, outDir string) error {
	path := "gen.yaml"

	res, err := config.FindConfigFile(outDir, nil)
	if err == nil {
		path = res.Path
	}

	l := log.From(ctx).WithAssociatedFile(path)

	opts := []generate.GeneratorOptions{
		generate.WithLogger(l),
		generate.WithDontWrite(),
		generate.WithRunLocation("cli"),
	}

	g, err := generate.New(opts...)
	if err != nil {
		return err
	}

	if _, err := g.LoadConfig(ctx, outDir, generate.GetSupportedTargetNames()...); err != nil {
		return err
	}

	return nil
}

func GetGenLockID(outDir string) *string {
	if utils.FileExists(filepath.Join(utils.SanitizeFilePath(outDir), ".speakeasy/gen.lock")) || utils.FileExists(filepath.Join(utils.SanitizeFilePath(outDir), ".gen/gen.lock")) {
		if cfg, err := gen_config.Load(outDir); err == nil && cfg.LockFile != nil {
			return &cfg.LockFile.ID
		}
	}

	return nil
}<|MERGE_RESOLUTION|>--- conflicted
+++ resolved
@@ -48,7 +48,6 @@
 }
 
 type GenerateOptions struct {
-<<<<<<< HEAD
 	CustomerID            string
 	WorkspaceID           string
 	Language              string
@@ -71,28 +70,6 @@
 	CancellableGeneration *CancellableGeneration
 	StreamableGeneration  *StreamableGeneration
 	OldSchema             []byte
-=======
-	CustomerID      string
-	WorkspaceID     string
-	Language        string
-	SchemaPath      string
-	Header          string
-	Token           string
-	OutDir          string
-	CLIVersion      string
-	InstallationURL string
-	Debug           bool
-	AutoYes         bool
-	Published       bool
-	OutputTests     bool
-	Repo            string
-	RepoSubDir      string
-	Verbose         bool
-	Compile         bool
-	TargetName      string
-	SkipVersioning  bool
-	OldSchema       []byte
->>>>>>> c0220b27
 }
 
 func Generate(ctx context.Context, opts GenerateOptions) (*GenerationAccess, error) {
@@ -210,8 +187,6 @@
 
 	err = events.Telemetry(ctx, shared.InteractionTypeTargetGenerate, func(ctx context.Context, event *shared.CliEvent) error {
 		event.GenerateTargetName = &opts.TargetName
-<<<<<<< HEAD
-
 		var errs []error
 		if opts.CancellableGeneration != nil && opts.CancellableGeneration.CancellableContext != nil {
 			cancelCtx := opts.CancellableGeneration.CancellableContext
@@ -227,9 +202,6 @@
 
 		if len(errs) > 0 {
 
-=======
-		if errs := g.Generate(ctx, schema, opts.SchemaPath, opts.Language, opts.OutDir, isRemote, opts.Compile, opts.OldSchema); len(errs) > 0 {
->>>>>>> c0220b27
 			for _, err := range errs {
 				logger.Error("", zap.Error(err))
 			}
